package iavl

import (
	"bytes"
	"errors"
	"fmt"
	"sort"
	"sync"

	dbm "github.com/cosmos/cosmos-db"

	"github.com/cosmos/iavl/fastnode"
	"github.com/cosmos/iavl/internal/logger"
)

// commitGap after upgrade/delete commitGap FastNodes when commit the batch
var commitGap uint64 = 5000000

// ErrVersionDoesNotExist is returned if a requested version does not exist.
var ErrVersionDoesNotExist = errors.New("version does not exist")

// MutableTree is a persistent tree which keeps track of versions. It is not safe for concurrent
// use, and should be guarded by a Mutex or RWLock as appropriate. An immutable tree at a given
// version can be returned via GetImmutable, which is safe for concurrent access.
//
// Given and returned key/value byte slices must not be modified, since they may point to data
// located inside IAVL which would also be modified.
//
// The inner ImmutableTree should not be used directly by callers.
type MutableTree struct {
	*ImmutableTree                                     // The current, working tree.
	lastSaved                *ImmutableTree            // The most recently saved tree.
	nonce                    int32                     // To track the nonce in the SaveVersion.
<<<<<<< HEAD
	orphanedLeaves           []*NodeKey                // Leaves removed by updates of working tree.
=======
	orphans                  []*NodeKey                // Nodes removed by updates of working tree.
>>>>>>> 61bf3c61
	versions                 map[int64]bool            // The previous, saved versions of the tree.
	allRootLoaded            bool                      // Whether all roots are loaded or not(by LazyLoadVersion)
	unsavedFastNodeAdditions map[string]*fastnode.Node // FastNodes that have not yet been saved to disk
	unsavedFastNodeRemovals  map[string]interface{}    // FastNodes that have not yet been removed from disk
	ndb                      *nodeDB
	skipFastStorageUpgrade   bool // If true, the tree will work like no fast storage and always not upgrade fast storage

	mtx sync.Mutex
}

// NewMutableTree returns a new tree with the specified cache size and datastore.
func NewMutableTree(db dbm.DB, cacheSize int, skipFastStorageUpgrade bool) (*MutableTree, error) {
	return NewMutableTreeWithOpts(db, cacheSize, nil, skipFastStorageUpgrade)
}

// NewMutableTreeWithOpts returns a new tree with the specified options.
func NewMutableTreeWithOpts(db dbm.DB, cacheSize int, opts *Options, skipFastStorageUpgrade bool) (*MutableTree, error) {
	ndb := newNodeDB(db, cacheSize, opts)
	head := &ImmutableTree{ndb: ndb, skipFastStorageUpgrade: skipFastStorageUpgrade}

	return &MutableTree{
		ImmutableTree:            head,
		lastSaved:                head.clone(),
<<<<<<< HEAD
		orphanedLeaves:           []*NodeKey{},
=======
		orphans:                  []*NodeKey{},
>>>>>>> 61bf3c61
		versions:                 map[int64]bool{},
		allRootLoaded:            false,
		unsavedFastNodeAdditions: make(map[string]*fastnode.Node),
		unsavedFastNodeRemovals:  make(map[string]interface{}),
		ndb:                      ndb,
		skipFastStorageUpgrade:   skipFastStorageUpgrade,
	}, nil
}

// IsEmpty returns whether or not the tree has any keys. Only trees that are
// not empty can be saved.
func (tree *MutableTree) IsEmpty() bool {
	return tree.ImmutableTree.Size() == 0
}

// VersionExists returns whether or not a version exists.
func (tree *MutableTree) VersionExists(version int64) bool {
	tree.mtx.Lock()
	defer tree.mtx.Unlock()

	if tree.allRootLoaded {
		return tree.versions[version]
	}

	has, ok := tree.versions[version]
	if ok {
		return has
	}
	has, _ = tree.ndb.HasVersion(version)
	tree.versions[version] = has
	return has
}

// AvailableVersions returns all available versions in ascending order
func (tree *MutableTree) AvailableVersions() []int {
	tree.mtx.Lock()
	defer tree.mtx.Unlock()

	res := make([]int, 0, len(tree.versions))
	for i, v := range tree.versions {
		if v {
			res = append(res, int(i))
		}
	}
	sort.Ints(res)
	return res
}

// Hash returns the hash of the latest saved version of the tree, as returned
// by SaveVersion. If no versions have been saved, Hash returns nil.
func (tree *MutableTree) Hash() ([]byte, error) {
	return tree.lastSaved.Hash()
}

// WorkingHash returns the hash of the current working tree.
func (tree *MutableTree) WorkingHash() ([]byte, error) {
	return tree.ImmutableTree.Hash()
}

// String returns a string representation of the tree.
func (tree *MutableTree) String() (string, error) {
	return tree.ndb.String()
}

// Set sets a key in the working tree. Nil values are invalid. The given
// key/value byte slices must not be modified after this call, since they point
// to slices stored within IAVL. It returns true when an existing value was
// updated, while false means it was a new key.
func (tree *MutableTree) Set(key, value []byte) (updated bool, err error) {
	updated, err = tree.set(key, value)
	if err != nil {
		return false, err
	}
	return updated, nil
}

// Get returns the value of the specified key if it exists, or nil otherwise.
// The returned value must not be modified, since it may point to data stored within IAVL.
func (tree *MutableTree) Get(key []byte) ([]byte, error) {
	if tree.root == nil {
		return nil, nil
	}

	if !tree.skipFastStorageUpgrade {
		if fastNode, ok := tree.unsavedFastNodeAdditions[unsafeToStr(key)]; ok {
			return fastNode.GetValue(), nil
		}
		// check if node was deleted
		if _, ok := tree.unsavedFastNodeRemovals[string(key)]; ok {
			return nil, nil
		}
	}

	return tree.ImmutableTree.Get(key)
}

// Import returns an importer for tree nodes previously exported by ImmutableTree.Export(),
// producing an identical IAVL tree. The caller must call Close() on the importer when done.
//
// version should correspond to the version that was initially exported. It must be greater than
// or equal to the highest ExportNode version number given.
//
// Import can only be called on an empty tree. It is the callers responsibility that no other
// modifications are made to the tree while importing.
func (tree *MutableTree) Import(version int64) (*Importer, error) {
	return newImporter(tree, version)
}

// Iterate iterates over all keys of the tree. The keys and values must not be modified,
// since they may point to data stored within IAVL. Returns true if stopped by callnack, false otherwise
func (tree *MutableTree) Iterate(fn func(key []byte, value []byte) bool) (stopped bool, err error) {
	if tree.root == nil {
		return false, nil
	}

	if tree.skipFastStorageUpgrade {
		return tree.ImmutableTree.Iterate(fn)
	}

	isFastCacheEnabled, err := tree.IsFastCacheEnabled()
	if err != nil {
		return false, err
	}
	if !isFastCacheEnabled {
		return tree.ImmutableTree.Iterate(fn)
	}

	itr := NewUnsavedFastIterator(nil, nil, true, tree.ndb, tree.unsavedFastNodeAdditions, tree.unsavedFastNodeRemovals)
	defer itr.Close()
	for ; itr.Valid(); itr.Next() {
		if fn(itr.Key(), itr.Value()) {
			return true, nil
		}
	}
	return false, nil
}

// Iterator returns an iterator over the mutable tree.
// CONTRACT: no updates are made to the tree while an iterator is active.
func (tree *MutableTree) Iterator(start, end []byte, ascending bool) (dbm.Iterator, error) {
	if !tree.skipFastStorageUpgrade {
		isFastCacheEnabled, err := tree.IsFastCacheEnabled()
		if err != nil {
			return nil, err
		}

		if isFastCacheEnabled {
			return NewUnsavedFastIterator(start, end, ascending, tree.ndb, tree.unsavedFastNodeAdditions, tree.unsavedFastNodeRemovals), nil
		}
	}

	return tree.ImmutableTree.Iterator(start, end, ascending)
}

func (tree *MutableTree) set(key []byte, value []byte) (updated bool, err error) {
	if value == nil {
		return updated, fmt.Errorf("attempt to store nil value at key '%s'", key)
	}

	if tree.ImmutableTree.root == nil {
		if !tree.skipFastStorageUpgrade {
			tree.addUnsavedAddition(key, fastnode.NewNode(key, value, tree.version+1))
		}
		tree.ImmutableTree.root = NewNode(key, value)
		return updated, nil
	}

	tree.ImmutableTree.root, updated, err = tree.recursiveSet(tree.ImmutableTree.root, key, value)
	return updated, err
}

func (tree *MutableTree) recursiveSet(node *Node, key []byte, value []byte) (
	newSelf *Node, updated bool, err error,
) {
	version := tree.version + 1

	if node.isLeaf() {
		if !tree.skipFastStorageUpgrade {
			tree.addUnsavedAddition(key, fastnode.NewNode(key, value, version))
		}
		switch bytes.Compare(key, node.key) {
		case -1:
			return &Node{
				key:           node.key,
				subtreeHeight: 1,
				size:          2,
				nodeKey:       nil,
				leftNode:      NewNode(key, value),
				rightNode:     node,
			}, false, nil
		case 1:
			return &Node{
				key:           key,
				subtreeHeight: 1,
				size:          2,
				nodeKey:       nil,
				leftNode:      node,
				rightNode:     NewNode(key, value),
			}, false, nil
		default:
			if node.nodeKey != nil {
<<<<<<< HEAD
				tree.orphanedLeaves = append(tree.orphanedLeaves, node.nodeKey)
=======
				tree.orphans = append(tree.orphans, node.nodeKey)
>>>>>>> 61bf3c61
			}
			return NewNode(key, value), true, nil
		}
	} else {
<<<<<<< HEAD
		node, err = node.clone(tree.ImmutableTree)
=======
		node, err = node.clone(tree)
>>>>>>> 61bf3c61
		if err != nil {
			return nil, false, err
		}

		if bytes.Compare(key, node.key) < 0 {
			node.leftNode, updated, err = tree.recursiveSet(node.leftNode, key, value)
			if err != nil {
				return nil, updated, err
			}
		} else {
			node.rightNode, updated, err = tree.recursiveSet(node.rightNode, key, value)
			if err != nil {
				return nil, updated, err
			}
		}

		if updated {
			return node, updated, nil
		}
		err = node.calcHeightAndSize(tree.ImmutableTree)
		if err != nil {
			return nil, false, err
		}
		newNode, err := tree.balance(node)
		if err != nil {
			return nil, false, err
		}
		return newNode, updated, err
	}
}

// Remove removes a key from the working tree. The given key byte slice should not be modified
// after this call, since it may point to data stored inside IAVL.
func (tree *MutableTree) Remove(key []byte) ([]byte, bool, error) {
	if tree.root == nil {
		return nil, false, nil
	}
	newRoot, _, value, err := tree.recursiveRemove(tree.root, key)
	if err != nil {
		return nil, false, err
	}
	if value == nil {
		return nil, false, nil
	}

	if !tree.skipFastStorageUpgrade {
		tree.addUnsavedRemoval(key)
	}

	tree.root = newRoot
	return value, true, nil
}

// removes the node corresponding to the passed key and balances the tree.
// It returns:
// - the hash of the new node (or nil if the node is the one removed)
// - the node that replaces the orig. node after remove
// - new leftmost leaf key for tree after successfully removing 'key' if changed.
// - the removed value
// - the orphaned nodes.
func (tree *MutableTree) recursiveRemove(node *Node, key []byte) (newSelf *Node, newKey []byte, newValue []byte, err error) {
	logger.Debug("recursiveRemove node: %v, key: %x\n", node, key)
	if node.isLeaf() {
		if bytes.Equal(key, node.key) {
			if node.nodeKey != nil {
<<<<<<< HEAD
				tree.orphanedLeaves = append(tree.orphanedLeaves, node.nodeKey)
=======
				tree.orphans = append(tree.orphans, node.nodeKey)
>>>>>>> 61bf3c61
			}
			return nil, nil, node.value, nil
		}
		return node, nil, nil, nil
	}

<<<<<<< HEAD
	node, err = node.clone(tree.ImmutableTree)
=======
	node, err = node.clone(tree)
>>>>>>> 61bf3c61
	if err != nil {
		return nil, nil, nil, err
	}

	// node.key < key; we go to the left to find the key:
	if bytes.Compare(key, node.key) < 0 {
		newLeftNode, newKey, value, err := tree.recursiveRemove(node.leftNode, key)
		if err != nil {
			return nil, nil, nil, err
		}

		if value == nil {
			return node, nil, value, nil
		}

		if newLeftNode == nil { // left node held value, was removed
			return node.rightNode, node.key, value, nil
		}

		node.leftNode = newLeftNode
		err = node.calcHeightAndSize(tree.ImmutableTree)
		if err != nil {
			return nil, nil, nil, err
		}
		node, err = tree.balance(node)
		if err != nil {
			return nil, nil, nil, err
		}

		return node, newKey, value, nil
	}
	// node.key >= key; either found or look to the right:
	newRightNode, newKey, value, err := tree.recursiveRemove(node.rightNode, key)
	if err != nil {
		return nil, nil, nil, err
	}
	if value == nil {
		return node, nil, value, nil
	}

	if newRightNode == nil { // right node held value, was removed
		return node.leftNode, nil, value, nil
	}

	node.rightNode = newRightNode
	if newKey != nil {
		node.key = newKey
	}
	err = node.calcHeightAndSize(tree.ImmutableTree)
	if err != nil {
		return nil, nil, nil, err
	}

	node, err = tree.balance(node)
	if err != nil {
		return nil, nil, nil, err
	}

	return node, nil, value, nil
}

// Load the latest versioned tree from disk.
func (tree *MutableTree) Load() (int64, error) {
	return tree.LoadVersion(int64(0))
}

// LazyLoadVersion attempts to lazy load only the specified target version
// without loading previous roots/versions. Lazy loading should be used in cases
// where only reads are expected. Any writes to a lazy loaded tree may result in
// unexpected behavior. If the targetVersion is non-positive, the latest version
// will be loaded by default. If the latest version is non-positive, this method
// performs a no-op. Otherwise, if the root does not exist, an error will be
// returned.
func (tree *MutableTree) LazyLoadVersion(targetVersion int64) (int64, error) {
	latestVersion, err := tree.ndb.getLatestVersion()
	if err != nil {
		return 0, err
	}
	if latestVersion < targetVersion {
		return latestVersion, fmt.Errorf("wanted to load target %d but only found up to %d", targetVersion, latestVersion)
	}

	// no versions have been saved if the latest version is non-positive
	if latestVersion <= 0 {
		if targetVersion <= 0 {
			if !tree.skipFastStorageUpgrade {
				tree.mtx.Lock()
				defer tree.mtx.Unlock()
				_, err := tree.enableFastStorageAndCommitIfNotEnabled()
				return 0, err
			}
			return 0, nil
		}
		return 0, fmt.Errorf("no versions found while trying to load %v", targetVersion)
	}

	// default to the latest version if the targeted version is non-positive
	if targetVersion <= 0 {
		targetVersion = latestVersion
	}

	rootNodeKey, err := tree.ndb.GetRoot(targetVersion)
	if err != nil {
		return 0, err
	}
	if rootNodeKey == nil {
		return latestVersion, ErrVersionDoesNotExist
	}

	tree.mtx.Lock()
	defer tree.mtx.Unlock()

	tree.versions[targetVersion] = true

	iTree := &ImmutableTree{
		ndb:                    tree.ndb,
		version:                targetVersion,
		skipFastStorageUpgrade: tree.skipFastStorageUpgrade,
	}

	// This makes `LazyLoadVersion` to do the same thing as `LoadVersion`
	// rootNodeKey.version = 0 means the root is a nil
	if rootNodeKey.version != 0 {
		iTree.root, err = tree.ndb.GetNode(rootNodeKey)
		if err != nil {
			return 0, err
		}
	}

<<<<<<< HEAD
	tree.orphanedLeaves = []*NodeKey{}
=======
	tree.orphans = []*NodeKey{}
>>>>>>> 61bf3c61
	tree.ImmutableTree = iTree
	tree.lastSaved = iTree.clone()

	if !tree.skipFastStorageUpgrade {
		// Attempt to upgrade
		if _, err := tree.enableFastStorageAndCommitIfNotEnabled(); err != nil {
			return 0, err
		}
	}

	return targetVersion, nil
}

// Returns the version number of the latest version found
func (tree *MutableTree) LoadVersion(targetVersion int64) (int64, error) {
	versions, err := tree.ndb.getVersions()
	if err != nil {
		return 0, err
	}

	if len(versions) == 0 {
		if targetVersion <= 0 {
			if !tree.skipFastStorageUpgrade {
				tree.mtx.Lock()
				defer tree.mtx.Unlock()
				_, err := tree.enableFastStorageAndCommitIfNotEnabled()
				return 0, err
			}
			return 0, nil
		}
		return 0, fmt.Errorf("no versions found while trying to load %v", targetVersion)
	}

	firstVersion := int64(0)
	latestVersion := int64(0)

	tree.mtx.Lock()
	defer tree.mtx.Unlock()

	for _, version := range versions {
		tree.versions[version] = true
		if version > latestVersion && (targetVersion == 0 || version <= targetVersion) {
			latestVersion = version
		}
		if firstVersion == 0 || version < firstVersion {
			firstVersion = version
		}
	}

	if !(targetVersion == 0 || latestVersion == targetVersion) {
		return latestVersion, fmt.Errorf("wanted to load target %v but only found up to %v",
			targetVersion, latestVersion)
	}

	if firstVersion > 0 && firstVersion < int64(tree.ndb.opts.InitialVersion) {
		return latestVersion, fmt.Errorf("initial version set to %v, but found earlier version %v",
			tree.ndb.opts.InitialVersion, firstVersion)
	}

	t := &ImmutableTree{
		ndb:                    tree.ndb,
		version:                latestVersion,
		skipFastStorageUpgrade: tree.skipFastStorageUpgrade,
	}

	rootNodeKey, err := tree.ndb.GetRoot(latestVersion)
	if err != nil {
		return 0, err
	}
	if rootNodeKey == nil {
		return 0, ErrVersionDoesNotExist
	}

	// rootNodeKey.version = 0 means root is a nil
	if rootNodeKey.version != 0 {
		t.root, err = tree.ndb.GetNode(rootNodeKey)
		if err != nil {
			return 0, err
		}
	}

<<<<<<< HEAD
	tree.orphanedLeaves = []*NodeKey{}
=======
	tree.orphans = []*NodeKey{}
>>>>>>> 61bf3c61
	tree.ImmutableTree = t
	tree.lastSaved = t.clone()
	tree.allRootLoaded = true

	if !tree.skipFastStorageUpgrade {
		// Attempt to upgrade
		if _, err := tree.enableFastStorageAndCommitIfNotEnabled(); err != nil {
			return 0, err
		}
	}

	return latestVersion, nil
}

// LoadVersionForOverwriting attempts to load a tree at a previously committed
// version, or the latest version below it. Any versions greater than targetVersion will be deleted.
func (tree *MutableTree) LoadVersionForOverwriting(targetVersion int64) (int64, error) {
	latestVersion, err := tree.LoadVersion(targetVersion)
	if err != nil {
		return latestVersion, err
	}

	if err = tree.ndb.DeleteVersionsFrom(targetVersion + 1); err != nil {
		return latestVersion, err
	}

	if !tree.skipFastStorageUpgrade {
		if err := tree.enableFastStorageAndCommitLocked(); err != nil {
			return latestVersion, err
		}
	}

	tree.ndb.resetLatestVersion(latestVersion)

	tree.mtx.Lock()
	defer tree.mtx.Unlock()

	for v := range tree.versions {
		if v > targetVersion {
			delete(tree.versions, v)
		}
	}

	return latestVersion, nil
}

// Returns true if the tree may be auto-upgraded, false otherwise
// An example of when an upgrade may be performed is when we are enaling fast storage for the first time or
// need to overwrite fast nodes due to mismatch with live state.
func (tree *MutableTree) IsUpgradeable() (bool, error) {
	shouldForce, err := tree.ndb.shouldForceFastStorageUpgrade()
	if err != nil {
		return false, err
	}
	return !tree.skipFastStorageUpgrade && (!tree.ndb.hasUpgradedToFastStorage() || shouldForce), nil
}

// enableFastStorageAndCommitIfNotEnabled if nodeDB doesn't mark fast storage as enabled, enable it, and commit the update.
// Checks whether the fast cache on disk matches latest live state. If not, deletes all existing fast nodes and repopulates them
// from latest tree.
// nolint: unparam
func (tree *MutableTree) enableFastStorageAndCommitIfNotEnabled() (bool, error) {
	isUpgradeable, err := tree.IsUpgradeable()
	if err != nil {
		return false, err
	}

	if !isUpgradeable {
		return false, nil
	}

	// If there is a mismatch between which fast nodes are on disk and the live state due to temporary
	// downgrade and subsequent re-upgrade, we cannot know for sure which fast nodes have been removed while downgraded,
	// Therefore, there might exist stale fast nodes on disk. As a result, to avoid persisting the stale state, it might
	// be worth to delete the fast nodes from disk.
	fastItr := NewFastIterator(nil, nil, true, tree.ndb)
	defer fastItr.Close()
	var deletedFastNodes uint64
	for ; fastItr.Valid(); fastItr.Next() {
		deletedFastNodes++
		if err := tree.ndb.DeleteFastNode(fastItr.Key()); err != nil {
			return false, err
		}
		if deletedFastNodes%commitGap == 0 {
			if err := tree.ndb.Commit(); err != nil {
				return false, err
			}
		}
	}
	if deletedFastNodes%commitGap != 0 {
		if err := tree.ndb.Commit(); err != nil {
			return false, err
		}
	}

	if err := tree.enableFastStorageAndCommit(); err != nil {
		tree.ndb.storageVersion = defaultStorageVersionValue
		return false, err
	}
	return true, nil
}

func (tree *MutableTree) enableFastStorageAndCommitLocked() error {
	tree.mtx.Lock()
	defer tree.mtx.Unlock()
	return tree.enableFastStorageAndCommit()
}

func (tree *MutableTree) enableFastStorageAndCommit() error {
	var err error

	itr := NewIterator(nil, nil, true, tree.ImmutableTree)
	defer itr.Close()
	var upgradedFastNodes uint64
	for ; itr.Valid(); itr.Next() {
		upgradedFastNodes++
		if err = tree.ndb.SaveFastNodeNoCache(fastnode.NewNode(itr.Key(), itr.Value(), tree.version)); err != nil {
			return err
		}
		if upgradedFastNodes%commitGap == 0 {
			err := tree.ndb.Commit()
			if err != nil {
				return err
			}
		}
	}

	if err = itr.Error(); err != nil {
		return err
	}

	if err = tree.ndb.setFastStorageVersionToBatch(); err != nil {
		return err
	}

	return tree.ndb.Commit()
}

// GetImmutable loads an ImmutableTree at a given version for querying. The returned tree is
// safe for concurrent access, provided the version is not deleted, e.g. via `DeleteVersion()`.
func (tree *MutableTree) GetImmutable(version int64) (*ImmutableTree, error) {
	rootNodeKey, err := tree.ndb.GetRoot(version)
	if err != nil {
		return nil, err
	}
	if rootNodeKey == nil {
		return nil, ErrVersionDoesNotExist
	}

	tree.mtx.Lock()
	defer tree.mtx.Unlock()
	tree.versions[version] = true

	var root *Node
	// rootNodeKey.version = 0 means root is a nil
	if rootNodeKey.version != 0 {
		root, err = tree.ndb.GetNode(rootNodeKey)
		if err != nil {
			return nil, err
		}
	}

	return &ImmutableTree{
		root:                   root,
		ndb:                    tree.ndb,
		version:                version,
		skipFastStorageUpgrade: tree.skipFastStorageUpgrade,
	}, nil
}

// Rollback resets the working tree to the latest saved version, discarding
// any unsaved modifications.
func (tree *MutableTree) Rollback() {
	if tree.version > 0 {
		tree.ImmutableTree = tree.lastSaved.clone()
	} else {
		tree.ImmutableTree = &ImmutableTree{
			ndb:                    tree.ndb,
			version:                0,
			skipFastStorageUpgrade: tree.skipFastStorageUpgrade,
		}
	}
<<<<<<< HEAD
	tree.orphanedLeaves = []*NodeKey{}
=======
	tree.orphans = []*NodeKey{}
>>>>>>> 61bf3c61
	if !tree.skipFastStorageUpgrade {
		tree.unsavedFastNodeAdditions = map[string]*fastnode.Node{}
		tree.unsavedFastNodeRemovals = map[string]interface{}{}
	}
}

// GetVersioned gets the value at the specified key and version. The returned value must not be
// modified, since it may point to data stored within IAVL.
func (tree *MutableTree) GetVersioned(key []byte, version int64) ([]byte, error) {
	if tree.VersionExists(version) {
		if !tree.skipFastStorageUpgrade {
			isFastCacheEnabled, err := tree.IsFastCacheEnabled()
			if err != nil {
				return nil, err
			}

			if isFastCacheEnabled {
				fastNode, _ := tree.ndb.GetFastNode(key)
				if fastNode == nil && version == tree.ndb.latestVersion {
					return nil, nil
				}

				if fastNode != nil && fastNode.GetVersionLastUpdatedAt() <= version {
					return fastNode.GetValue(), nil
				}
			}
		}
		t, err := tree.GetImmutable(version)
		if err != nil {
			return nil, nil
		}
		value, err := t.Get(key)
		if err != nil {
			return nil, err
		}
		return value, nil
	}
	return nil, nil
}

// SaveVersion saves a new tree version to disk, based on the current state of
// the tree. Returns the hash and new version number.
func (tree *MutableTree) SaveVersion() ([]byte, int64, error) {
	version := tree.version + 1
	if version == 1 && tree.ndb.opts.InitialVersion > 0 {
		version = int64(tree.ndb.opts.InitialVersion)
	}

	if tree.VersionExists(version) {
		// If the version already exists, return an error as we're attempting to overwrite.
		// However, the same hash means idempotent (i.e. no-op).
		existingNodeKey, err := tree.ndb.GetRoot(version)
		if err != nil {
			return nil, version, err
		}
		var existingRoot *Node
		if existingNodeKey.version != 0 {
			existingRoot, err = tree.ndb.GetNode(existingNodeKey)
			if err != nil {
				return nil, version, err
			}
		}

		newHash, err := tree.WorkingHash()
		if err != nil {
			return nil, version, err
		}

		if (existingRoot == nil && tree.root == nil) || (existingRoot != nil && bytes.Equal(existingRoot.hash, newHash)) { // TODO with WorkingHash
			tree.version = version
			tree.root = existingRoot
			tree.ImmutableTree = tree.ImmutableTree.clone()
			tree.lastSaved = tree.ImmutableTree.clone()
<<<<<<< HEAD
			tree.orphanedLeaves = []*NodeKey{}
=======
			tree.orphans = []*NodeKey{}
>>>>>>> 61bf3c61
			return newHash, version, nil
		}

		return nil, version, fmt.Errorf("version %d was already saved to different hash from %X (existing nodeKey %d)", version, newHash, existingNodeKey)
	}

	logger.Debug("SAVE TREE %v\n", version)
	// save orphans
<<<<<<< HEAD
	orphans := tree.getOrphans()
	orphans = append(orphans, tree.orphanedLeaves...) // should add updated leaves
	if err := tree.ndb.SaveOrphans(version, orphans); err != nil {
=======
	// orphans := tree.getOrphans()
	// orphans = append(orphans, tree.orphans...) // should add updated leaves
	if err := tree.ndb.SaveOrphans(version, tree.orphans); err != nil {
>>>>>>> 61bf3c61
		return nil, 0, err
	}
	// save new nodes
	if tree.root != nil {
		// ensure init the nonce
		tree.nonce = 0
		newNodes, err := tree.getNewNodes()
		if err != nil {
			return nil, 0, err
		}
		for i := int32(1); i <= tree.nonce; i++ {
			node := newNodes[i]
			if err := tree.ndb.SaveNode(node); err != nil {
				return nil, 0, err
			}
		}
	}
	// save root
	rootVersion := int64(0)
	if tree.root != nil {
		if tree.root.nodeKey != nil {
			rootVersion = tree.root.nodeKey.version
		} else {
			rootVersion = version
		}
	}
	if err := tree.ndb.SaveRoot(version, rootVersion); err != nil {
		return nil, 0, err
	}

	if !tree.skipFastStorageUpgrade {
		if err := tree.saveFastNodeVersion(); err != nil {
			return nil, version, err
		}
	}

	if err := tree.ndb.Commit(); err != nil {
		return nil, version, err
	}

	tree.mtx.Lock()
	defer tree.mtx.Unlock()
	tree.version = version
	tree.versions[version] = true

	// set new working tree
	tree.ImmutableTree = tree.ImmutableTree.clone()
	tree.lastSaved = tree.ImmutableTree.clone()
<<<<<<< HEAD
	tree.orphanedLeaves = []*NodeKey{}
=======
	tree.orphans = []*NodeKey{}
>>>>>>> 61bf3c61
	if !tree.skipFastStorageUpgrade {
		tree.unsavedFastNodeAdditions = make(map[string]*fastnode.Node)
		tree.unsavedFastNodeRemovals = make(map[string]interface{})
	}

	hash, err := tree.Hash()
	if err != nil {
		return nil, version, err
	}

	return hash, version, nil
}

func (tree *MutableTree) saveFastNodeVersion() error {
	if err := tree.saveFastNodeAdditions(); err != nil {
		return err
	}
	if err := tree.saveFastNodeRemovals(); err != nil {
		return err
	}
	return tree.ndb.setFastStorageVersionToBatch()
}

// nolint: unused
func (tree *MutableTree) getUnsavedFastNodeAdditions() map[string]*fastnode.Node {
	return tree.unsavedFastNodeAdditions
}

// getUnsavedFastNodeRemovals returns unsaved FastNodes to remove
// nolint: unused
func (tree *MutableTree) getUnsavedFastNodeRemovals() map[string]interface{} {
	return tree.unsavedFastNodeRemovals
}

func (tree *MutableTree) addUnsavedAddition(key []byte, node *fastnode.Node) {
	skey := unsafeToStr(key)
	delete(tree.unsavedFastNodeRemovals, skey)
	tree.unsavedFastNodeAdditions[skey] = node
}

func (tree *MutableTree) saveFastNodeAdditions() error {
	keysToSort := make([]string, 0, len(tree.unsavedFastNodeAdditions))
	for key := range tree.unsavedFastNodeAdditions {
		keysToSort = append(keysToSort, key)
	}
	sort.Strings(keysToSort)

	for _, key := range keysToSort {
		if err := tree.ndb.SaveFastNode(tree.unsavedFastNodeAdditions[key]); err != nil {
			return err
		}
	}
	return nil
}

func (tree *MutableTree) addUnsavedRemoval(key []byte) {
	skey := unsafeToStr(key)
	delete(tree.unsavedFastNodeAdditions, skey)
	tree.unsavedFastNodeRemovals[skey] = true
}

func (tree *MutableTree) saveFastNodeRemovals() error {
	keysToSort := make([]string, 0, len(tree.unsavedFastNodeRemovals))
	for key := range tree.unsavedFastNodeRemovals {
		keysToSort = append(keysToSort, key)
	}
	sort.Strings(keysToSort)

	for _, key := range keysToSort {
		if err := tree.ndb.DeleteFastNode(unsafeToBz(key)); err != nil {
			return err
		}
	}
	return nil
}

func (tree *MutableTree) deleteVersion(version int64) error {
	if version <= 0 {
		return errors.New("version must be greater than 0")
	}
	if version == tree.version {
		return fmt.Errorf("cannot delete latest saved version (%d)", version)
	}
	if !tree.VersionExists(version) {
		return ErrVersionDoesNotExist
	}
	if err := tree.ndb.DeleteVersion(version, true); err != nil {
		return err
	}

	return nil
}

// SetInitialVersion sets the initial version of the tree, replacing Options.InitialVersion.
// It is only used during the initial SaveVersion() call for a tree with no other versions,
// and is otherwise ignored.
func (tree *MutableTree) SetInitialVersion(version uint64) {
	tree.ndb.opts.InitialVersion = version
}

// DeleteVersions deletes a series of versions from the MutableTree.
// Deprecated: please use DeleteVersionsRange instead.
func (tree *MutableTree) DeleteVersions(versions ...int64) error {
	logger.Debug("DELETING VERSIONS: %v\n", versions)

	if len(versions) == 0 {
		return nil
	}

	sort.Slice(versions, func(i, j int) bool {
		return versions[i] < versions[j]
	})

	// Find ordered data and delete by interval
	intervals := map[int64]int64{}
	var fromVersion int64
	for _, version := range versions {
		if version-fromVersion != intervals[fromVersion] {
			fromVersion = version
		}
		intervals[fromVersion]++
	}

	for fromVersion, sortedBatchSize := range intervals {
		if err := tree.DeleteVersionsRange(fromVersion, fromVersion+sortedBatchSize); err != nil {
			return err
		}
	}

	return nil
}

// DeleteVersionsRange removes versions from an interval from the MutableTree (not inclusive).
// An error is returned if any single version has active readers.
// All writes happen in a single batch with a single commit.
func (tree *MutableTree) DeleteVersionsRange(fromVersion, toVersion int64) error {
	if err := tree.ndb.DeleteVersionsRange(fromVersion, toVersion); err != nil {
		return err
	}

	if err := tree.ndb.Commit(); err != nil {
		return err
	}

	tree.mtx.Lock()
	defer tree.mtx.Unlock()
	for version := fromVersion; version < toVersion; version++ {
		delete(tree.versions, version)
	}

	return nil
}

// DeleteVersion deletes a tree version from disk. The version can then no
// longer be accessed.
func (tree *MutableTree) DeleteVersion(version int64) error {
	logger.Debug("DELETE VERSION: %d\n", version)

	if err := tree.deleteVersion(version); err != nil {
		return err
	}

	if err := tree.ndb.Commit(); err != nil {
		return err
	}

	tree.mtx.Lock()
	defer tree.mtx.Unlock()
	delete(tree.versions, version)
	return nil
}

// Rotate right and return the new node and orphan.
func (tree *MutableTree) rotateRight(node *Node) (*Node, error) {
	var err error
	// TODO: optimize balance & rotate.
<<<<<<< HEAD
	node, err = node.clone(tree.ImmutableTree)
=======
	node, err = node.clone(tree)
>>>>>>> 61bf3c61
	if err != nil {
		return nil, err
	}

<<<<<<< HEAD
	newNode, err := node.leftNode.clone(tree.ImmutableTree)
=======
	newNode, err := node.leftNode.clone(tree)
>>>>>>> 61bf3c61
	if err != nil {
		return nil, err
	}

	node.leftNode = newNode.rightNode
	newNode.rightNode = node

	err = node.calcHeightAndSize(tree.ImmutableTree)
	if err != nil {
		return nil, err
	}

	err = newNode.calcHeightAndSize(tree.ImmutableTree)
	if err != nil {
		return nil, err
	}

	return newNode, nil
}

// Rotate left and return the new node and orphan.
func (tree *MutableTree) rotateLeft(node *Node) (*Node, error) {
	var err error
	// TODO: optimize balance & rotate.
<<<<<<< HEAD
	node, err = node.clone(tree.ImmutableTree)
=======
	node, err = node.clone(tree)
>>>>>>> 61bf3c61
	if err != nil {
		return nil, err
	}

<<<<<<< HEAD
	newNode, err := node.rightNode.clone(tree.ImmutableTree)
=======
	newNode, err := node.rightNode.clone(tree)
>>>>>>> 61bf3c61
	if err != nil {
		return nil, err
	}

	node.rightNode = newNode.leftNode
	newNode.leftNode = node

	err = node.calcHeightAndSize(tree.ImmutableTree)
	if err != nil {
		return nil, err
	}

	err = newNode.calcHeightAndSize(tree.ImmutableTree)
	if err != nil {
		return nil, err
	}

	return newNode, nil
}

// NOTE: assumes that node can be modified
// TODO: optimize balance & rotate
func (tree *MutableTree) balance(node *Node) (newSelf *Node, err error) {
	if node.nodeKey != nil {
		return nil, fmt.Errorf("unexpected balance() call on persisted node")
	}
	balance, err := node.calcBalance(tree.ImmutableTree)
	if err != nil {
		return nil, err
	}

	if balance > 1 {
		lftBalance, err := node.leftNode.calcBalance(tree.ImmutableTree)
		if err != nil {
			return nil, err
		}

		if lftBalance >= 0 {
			// Left Left Case
			newNode, err := tree.rotateRight(node)
			if err != nil {
				return nil, err
			}
			return newNode, nil
		}
		// Left Right Case
		node.leftNodeKey = nil
		node.leftNode, err = tree.rotateLeft(node.leftNode)
		if err != nil {
			return nil, err
		}

		newNode, err := tree.rotateRight(node)
		if err != nil {
			return nil, err
		}

		return newNode, nil
	}
	if balance < -1 {
		rightNode, err := node.getRightNode(tree.ImmutableTree)
		if err != nil {
			return nil, err
		}

		rightBalance, err := rightNode.calcBalance(tree.ImmutableTree)
		if err != nil {
			return nil, err
		}
		if rightBalance <= 0 {
			// Right Right Case
			newNode, err := tree.rotateLeft(node)
			if err != nil {
				return nil, err
			}
			return newNode, nil
		}
		// Right Left Case
		node.rightNodeKey = nil
		node.rightNode, err = tree.rotateRight(rightNode)
		if err != nil {
			return nil, err
		}
		newNode, err := tree.rotateLeft(node)
		if err != nil {
			return nil, err
		}
		return newNode, nil
<<<<<<< HEAD
	}
	// Nothing changed
	return node, nil
}

// getOrphans gets orphaned nodes by the changes of the working tree.
func (tree *MutableTree) getOrphans() []*NodeKey {
	prevRoot := tree.lastSaved.root
	orphans := make([]*NodeKey, 0)

	var recursiveSpread func(*Node)
	recursiveSpread = func(node *Node) {
		isParent := false
		if node.leftNode != nil {
			isParent = true
			recursiveSpread(node.leftNode)
		}
		if node.rightNode != nil {
			isParent = true
			recursiveSpread(node.rightNode)
		}
		if isParent {
			orphans = append(orphans, node.nodeKey)
		}
=======
>>>>>>> 61bf3c61
	}

	if prevRoot != nil {
		recursiveSpread(prevRoot)
	}

	return orphans
}

// getNewNodes gets new created nodes by the changes of the working tree.
// NOTE: This function clears leftNode/rigthNode recursively and
// calls _hash() on the given node.
func (tree *MutableTree) getNewNodes() (map[int32]*Node, error) {
	newNodes := make(map[int32]*Node)
	version := tree.version + 1

	var recursiveSpread func(*Node) (*NodeKey, error)
	recursiveSpread = func(node *Node) (*NodeKey, error) {
		if node.nodeKey != nil {
			return node.nodeKey, nil
		}
		tree.nonce++
		node.nodeKey = &NodeKey{
			version: version,
			nonce:   tree.nonce,
		}

		var err error
		if node.leftNode != nil {
			node.leftNodeKey, err = recursiveSpread(node.leftNode)
			if err != nil {
				return nil, err
			}
<<<<<<< HEAD
		}

		if node.rightNode != nil {
			node.rightNodeKey, err = recursiveSpread(node.rightNode)
			if err != nil {
				return nil, err
			}
		}

		_, err = node._hash(version)
		if err != nil {
			return nil, err
		}

=======
		}

		if node.rightNode != nil {
			node.rightNodeKey, err = recursiveSpread(node.rightNode)
			if err != nil {
				return nil, err
			}
		}

		_, err = node._hash(version)
		if err != nil {
			return nil, err
		}

>>>>>>> 61bf3c61
		node.leftNode = nil
		node.rightNode = nil
		newNodes[node.nodeKey.nonce] = node
		return node.nodeKey, nil
	}

	_, err := recursiveSpread(tree.root)
	return newNodes, err
}<|MERGE_RESOLUTION|>--- conflicted
+++ resolved
@@ -31,11 +31,7 @@
 	*ImmutableTree                                     // The current, working tree.
 	lastSaved                *ImmutableTree            // The most recently saved tree.
 	nonce                    int32                     // To track the nonce in the SaveVersion.
-<<<<<<< HEAD
-	orphanedLeaves           []*NodeKey                // Leaves removed by updates of working tree.
-=======
 	orphans                  []*NodeKey                // Nodes removed by updates of working tree.
->>>>>>> 61bf3c61
 	versions                 map[int64]bool            // The previous, saved versions of the tree.
 	allRootLoaded            bool                      // Whether all roots are loaded or not(by LazyLoadVersion)
 	unsavedFastNodeAdditions map[string]*fastnode.Node // FastNodes that have not yet been saved to disk
@@ -59,11 +55,7 @@
 	return &MutableTree{
 		ImmutableTree:            head,
 		lastSaved:                head.clone(),
-<<<<<<< HEAD
-		orphanedLeaves:           []*NodeKey{},
-=======
 		orphans:                  []*NodeKey{},
->>>>>>> 61bf3c61
 		versions:                 map[int64]bool{},
 		allRootLoaded:            false,
 		unsavedFastNodeAdditions: make(map[string]*fastnode.Node),
@@ -265,20 +257,12 @@
 			}, false, nil
 		default:
 			if node.nodeKey != nil {
-<<<<<<< HEAD
-				tree.orphanedLeaves = append(tree.orphanedLeaves, node.nodeKey)
-=======
 				tree.orphans = append(tree.orphans, node.nodeKey)
->>>>>>> 61bf3c61
 			}
 			return NewNode(key, value), true, nil
 		}
 	} else {
-<<<<<<< HEAD
-		node, err = node.clone(tree.ImmutableTree)
-=======
 		node, err = node.clone(tree)
->>>>>>> 61bf3c61
 		if err != nil {
 			return nil, false, err
 		}
@@ -344,22 +328,14 @@
 	if node.isLeaf() {
 		if bytes.Equal(key, node.key) {
 			if node.nodeKey != nil {
-<<<<<<< HEAD
-				tree.orphanedLeaves = append(tree.orphanedLeaves, node.nodeKey)
-=======
 				tree.orphans = append(tree.orphans, node.nodeKey)
->>>>>>> 61bf3c61
 			}
 			return nil, nil, node.value, nil
 		}
 		return node, nil, nil, nil
 	}
 
-<<<<<<< HEAD
-	node, err = node.clone(tree.ImmutableTree)
-=======
 	node, err = node.clone(tree)
->>>>>>> 61bf3c61
 	if err != nil {
 		return nil, nil, nil, err
 	}
@@ -489,11 +465,7 @@
 		}
 	}
 
-<<<<<<< HEAD
-	tree.orphanedLeaves = []*NodeKey{}
-=======
 	tree.orphans = []*NodeKey{}
->>>>>>> 61bf3c61
 	tree.ImmutableTree = iTree
 	tree.lastSaved = iTree.clone()
 
@@ -575,11 +547,7 @@
 		}
 	}
 
-<<<<<<< HEAD
-	tree.orphanedLeaves = []*NodeKey{}
-=======
 	tree.orphans = []*NodeKey{}
->>>>>>> 61bf3c61
 	tree.ImmutableTree = t
 	tree.lastSaved = t.clone()
 	tree.allRootLoaded = true
@@ -762,11 +730,7 @@
 			skipFastStorageUpgrade: tree.skipFastStorageUpgrade,
 		}
 	}
-<<<<<<< HEAD
-	tree.orphanedLeaves = []*NodeKey{}
-=======
 	tree.orphans = []*NodeKey{}
->>>>>>> 61bf3c61
 	if !tree.skipFastStorageUpgrade {
 		tree.unsavedFastNodeAdditions = map[string]*fastnode.Node{}
 		tree.unsavedFastNodeRemovals = map[string]interface{}{}
@@ -840,11 +804,7 @@
 			tree.root = existingRoot
 			tree.ImmutableTree = tree.ImmutableTree.clone()
 			tree.lastSaved = tree.ImmutableTree.clone()
-<<<<<<< HEAD
-			tree.orphanedLeaves = []*NodeKey{}
-=======
 			tree.orphans = []*NodeKey{}
->>>>>>> 61bf3c61
 			return newHash, version, nil
 		}
 
@@ -853,15 +813,9 @@
 
 	logger.Debug("SAVE TREE %v\n", version)
 	// save orphans
-<<<<<<< HEAD
-	orphans := tree.getOrphans()
-	orphans = append(orphans, tree.orphanedLeaves...) // should add updated leaves
-	if err := tree.ndb.SaveOrphans(version, orphans); err != nil {
-=======
 	// orphans := tree.getOrphans()
 	// orphans = append(orphans, tree.orphans...) // should add updated leaves
 	if err := tree.ndb.SaveOrphans(version, tree.orphans); err != nil {
->>>>>>> 61bf3c61
 		return nil, 0, err
 	}
 	// save new nodes
@@ -910,11 +864,7 @@
 	// set new working tree
 	tree.ImmutableTree = tree.ImmutableTree.clone()
 	tree.lastSaved = tree.ImmutableTree.clone()
-<<<<<<< HEAD
-	tree.orphanedLeaves = []*NodeKey{}
-=======
 	tree.orphans = []*NodeKey{}
->>>>>>> 61bf3c61
 	if !tree.skipFastStorageUpgrade {
 		tree.unsavedFastNodeAdditions = make(map[string]*fastnode.Node)
 		tree.unsavedFastNodeRemovals = make(map[string]interface{})
@@ -1091,20 +1041,12 @@
 func (tree *MutableTree) rotateRight(node *Node) (*Node, error) {
 	var err error
 	// TODO: optimize balance & rotate.
-<<<<<<< HEAD
-	node, err = node.clone(tree.ImmutableTree)
-=======
 	node, err = node.clone(tree)
->>>>>>> 61bf3c61
 	if err != nil {
 		return nil, err
 	}
 
-<<<<<<< HEAD
-	newNode, err := node.leftNode.clone(tree.ImmutableTree)
-=======
 	newNode, err := node.leftNode.clone(tree)
->>>>>>> 61bf3c61
 	if err != nil {
 		return nil, err
 	}
@@ -1129,20 +1071,12 @@
 func (tree *MutableTree) rotateLeft(node *Node) (*Node, error) {
 	var err error
 	// TODO: optimize balance & rotate.
-<<<<<<< HEAD
-	node, err = node.clone(tree.ImmutableTree)
-=======
 	node, err = node.clone(tree)
->>>>>>> 61bf3c61
 	if err != nil {
 		return nil, err
 	}
 
-<<<<<<< HEAD
-	newNode, err := node.rightNode.clone(tree.ImmutableTree)
-=======
 	newNode, err := node.rightNode.clone(tree)
->>>>>>> 61bf3c61
 	if err != nil {
 		return nil, err
 	}
@@ -1231,40 +1165,9 @@
 			return nil, err
 		}
 		return newNode, nil
-<<<<<<< HEAD
 	}
 	// Nothing changed
 	return node, nil
-}
-
-// getOrphans gets orphaned nodes by the changes of the working tree.
-func (tree *MutableTree) getOrphans() []*NodeKey {
-	prevRoot := tree.lastSaved.root
-	orphans := make([]*NodeKey, 0)
-
-	var recursiveSpread func(*Node)
-	recursiveSpread = func(node *Node) {
-		isParent := false
-		if node.leftNode != nil {
-			isParent = true
-			recursiveSpread(node.leftNode)
-		}
-		if node.rightNode != nil {
-			isParent = true
-			recursiveSpread(node.rightNode)
-		}
-		if isParent {
-			orphans = append(orphans, node.nodeKey)
-		}
-=======
->>>>>>> 61bf3c61
-	}
-
-	if prevRoot != nil {
-		recursiveSpread(prevRoot)
-	}
-
-	return orphans
 }
 
 // getNewNodes gets new created nodes by the changes of the working tree.
@@ -1291,7 +1194,6 @@
 			if err != nil {
 				return nil, err
 			}
-<<<<<<< HEAD
 		}
 
 		if node.rightNode != nil {
@@ -1306,22 +1208,6 @@
 			return nil, err
 		}
 
-=======
-		}
-
-		if node.rightNode != nil {
-			node.rightNodeKey, err = recursiveSpread(node.rightNode)
-			if err != nil {
-				return nil, err
-			}
-		}
-
-		_, err = node._hash(version)
-		if err != nil {
-			return nil, err
-		}
-
->>>>>>> 61bf3c61
 		node.leftNode = nil
 		node.rightNode = nil
 		newNodes[node.nodeKey.nonce] = node
