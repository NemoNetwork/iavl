--- conflicted
+++ resolved
@@ -966,7 +966,6 @@
 	return node, nil
 }
 
-<<<<<<< HEAD
 // saveNewNodes save new created nodes by the changes of the working tree.
 // NOTE: This function clears leftNode/rigthNode recursively and
 // calls _hash() on the given node.
@@ -1017,12 +1016,13 @@
 	}
 
 	return nil
-=======
+}
+
 // SaveChangeSet saves a ChangeSet to the tree.
 // It is used to replay a ChangeSet as a new version.
 func (tree *MutableTree) SaveChangeSet(cs *ChangeSet) (int64, error) {
 	// if the tree has uncommitted changes, return error
-	if tree.root != nil && !tree.root.persisted {
+	if tree.root != nil && tree.root.nodeKey == nil {
 		return 0, fmt.Errorf("cannot save changeset with uncommitted changes")
 	}
 	for _, pair := range cs.Pairs {
@@ -1042,5 +1042,4 @@
 	}
 	_, version, err := tree.SaveVersion()
 	return version, err
->>>>>>> de1532fb
 }