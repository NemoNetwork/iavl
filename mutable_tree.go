package iavl

import (
	"bytes"
	"crypto/sha256"
	"errors"
	"fmt"
	"sort"
	"sync"

	dbm "github.com/cosmos/cosmos-db"

	"github.com/cosmos/iavl/fastnode"
	ibytes "github.com/cosmos/iavl/internal/bytes"
	"github.com/cosmos/iavl/internal/logger"
)

// commitGap after upgrade/delete commitGap FastNodes when commit the batch
var commitGap uint64 = 5000000

// ErrVersionDoesNotExist is returned if a requested version does not exist.
var ErrVersionDoesNotExist = errors.New("version does not exist")

// ErrKeyDoesNotExist is returned if a key does not exist.
var ErrKeyDoesNotExist = errors.New("key does not exist")

// MutableTree is a persistent tree which keeps track of versions. It is not safe for concurrent
// use, and should be guarded by a Mutex or RWLock as appropriate. An immutable tree at a given
// version can be returned via GetImmutable, which is safe for concurrent access.
//
// Given and returned key/value byte slices must not be modified, since they may point to data
// located inside IAVL which would also be modified.
//
// The inner ImmutableTree should not be used directly by callers.
type MutableTree struct {
	*ImmutableTree                                     // The current, working tree.
	lastSaved                *ImmutableTree            // The most recently saved tree.
	unsavedFastNodeAdditions map[string]*fastnode.Node // FastNodes that have not yet been saved to disk
	unsavedFastNodeRemovals  map[string]interface{}    // FastNodes that have not yet been removed from disk
	ndb                      *nodeDB
	skipFastStorageUpgrade   bool // If true, the tree will work like no fast storage and always not upgrade fast storage

	mtx sync.Mutex
}

// NewMutableTree returns a new tree with the specified cache size and datastore.
func NewMutableTree(db dbm.DB, cacheSize int, skipFastStorageUpgrade bool) (*MutableTree, error) {
	return NewMutableTreeWithOpts(db, cacheSize, nil, skipFastStorageUpgrade)
}

// NewMutableTreeWithOpts returns a new tree with the specified options.
func NewMutableTreeWithOpts(db dbm.DB, cacheSize int, opts *Options, skipFastStorageUpgrade bool) (*MutableTree, error) {
	ndb := newNodeDB(db, cacheSize, opts)
	head := &ImmutableTree{ndb: ndb, skipFastStorageUpgrade: skipFastStorageUpgrade}

	return &MutableTree{
		ImmutableTree:            head,
		lastSaved:                head.clone(),
		unsavedFastNodeAdditions: make(map[string]*fastnode.Node),
		unsavedFastNodeRemovals:  make(map[string]interface{}),
		ndb:                      ndb,
		skipFastStorageUpgrade:   skipFastStorageUpgrade,
	}, nil
}

// IsEmpty returns whether or not the tree has any keys. Only trees that are
// not empty can be saved.
func (tree *MutableTree) IsEmpty() bool {
	return tree.ImmutableTree.Size() == 0
}

// VersionExists returns whether or not a version exists.
func (tree *MutableTree) VersionExists(version int64) bool {
	firstVersion, err := tree.ndb.getFirstVersion()
	if err != nil {
		return false
	}
	latestVersion, err := tree.ndb.getLatestVersion()
	if err != nil {
		return false
	}
	return firstVersion <= version && version <= latestVersion
}

// AvailableVersions returns all available versions in ascending order
func (tree *MutableTree) AvailableVersions() []int {
	firstVersion, err := tree.ndb.getFirstVersion()
	if err != nil {
		return nil
	}
	latestVersion, err := tree.ndb.getLatestVersion()
	if err != nil {
		return nil
	}

	res := make([]int, 0)
	for version := firstVersion; version <= latestVersion; version++ {
		res = append(res, int(version))
	}
	return res
}

// Hash returns the hash of the latest saved version of the tree, as returned
// by SaveVersion. If no versions have been saved, Hash returns nil.
func (tree *MutableTree) Hash() ([]byte, error) {
	return tree.lastSaved.Hash()
}

// WorkingHash returns the hash of the current working tree.
func (tree *MutableTree) WorkingHash() ([]byte, error) {
	return tree.ImmutableTree.Hash()
}

// String returns a string representation of the tree.
func (tree *MutableTree) String() (string, error) {
	return tree.ndb.String()
}

// Set sets a key in the working tree. Nil values are invalid. The given
// key/value byte slices must not be modified after this call, since they point
// to slices stored within IAVL. It returns true when an existing value was
// updated, while false means it was a new key.
func (tree *MutableTree) Set(key, value []byte) (updated bool, err error) {
	updated, err = tree.set(key, value)
	if err != nil {
		return false, err
	}
	return updated, nil
}

// Get returns the value of the specified key if it exists, or nil otherwise.
// The returned value must not be modified, since it may point to data stored within IAVL.
func (tree *MutableTree) Get(key []byte) ([]byte, error) {
	if tree.root == nil {
		return nil, nil
	}

	if !tree.skipFastStorageUpgrade {
		if fastNode, ok := tree.unsavedFastNodeAdditions[ibytes.UnsafeBytesToStr(key)]; ok {
			return fastNode.GetValue(), nil
		}
		// check if node was deleted
		if _, ok := tree.unsavedFastNodeRemovals[string(key)]; ok {
			return nil, nil
		}
	}

	return tree.ImmutableTree.Get(key)
}

// Import returns an importer for tree nodes previously exported by ImmutableTree.Export(),
// producing an identical IAVL tree. The caller must call Close() on the importer when done.
//
// version should correspond to the version that was initially exported. It must be greater than
// or equal to the highest ExportNode version number given.
//
// Import can only be called on an empty tree. It is the callers responsibility that no other
// modifications are made to the tree while importing.
func (tree *MutableTree) Import(version int64) (*Importer, error) {
	return newImporter(tree, version)
}

// Iterate iterates over all keys of the tree. The keys and values must not be modified,
// since they may point to data stored within IAVL. Returns true if stopped by callnack, false otherwise
func (tree *MutableTree) Iterate(fn func(key []byte, value []byte) bool) (stopped bool, err error) {
	if tree.root == nil {
		return false, nil
	}

	if tree.skipFastStorageUpgrade {
		return tree.ImmutableTree.Iterate(fn)
	}

	isFastCacheEnabled, err := tree.IsFastCacheEnabled()
	if err != nil {
		return false, err
	}
	if !isFastCacheEnabled {
		return tree.ImmutableTree.Iterate(fn)
	}

	itr := NewUnsavedFastIterator(nil, nil, true, tree.ndb, tree.unsavedFastNodeAdditions, tree.unsavedFastNodeRemovals)
	defer itr.Close()
	for ; itr.Valid(); itr.Next() {
		if fn(itr.Key(), itr.Value()) {
			return true, nil
		}
	}
	return false, nil
}

// Iterator returns an iterator over the mutable tree.
// CONTRACT: no updates are made to the tree while an iterator is active.
func (tree *MutableTree) Iterator(start, end []byte, ascending bool) (dbm.Iterator, error) {
	if !tree.skipFastStorageUpgrade {
		isFastCacheEnabled, err := tree.IsFastCacheEnabled()
		if err != nil {
			return nil, err
		}

		if isFastCacheEnabled {
			return NewUnsavedFastIterator(start, end, ascending, tree.ndb, tree.unsavedFastNodeAdditions, tree.unsavedFastNodeRemovals), nil
		}
	}

	return tree.ImmutableTree.Iterator(start, end, ascending)
}

func (tree *MutableTree) set(key []byte, value []byte) (updated bool, err error) {
	if value == nil {
		return updated, fmt.Errorf("attempt to store nil value at key '%s'", key)
	}

	if tree.ImmutableTree.root == nil {
		if !tree.skipFastStorageUpgrade {
			tree.addUnsavedAddition(key, fastnode.NewNode(key, value, tree.version+1))
		}
		tree.ImmutableTree.root = NewNode(key, value, tree.version+1)
		return updated, nil
	}

	tree.ImmutableTree.root, updated, err = tree.recursiveSet(tree.ImmutableTree.root, key, value)
	return updated, err
}

func (tree *MutableTree) recursiveSet(node *Node, key []byte, value []byte) (
	newSelf *Node, updated bool, err error,
) {
	version := tree.version + 1

	if node.isLeaf() {
		if !tree.skipFastStorageUpgrade {
			tree.addUnsavedAddition(key, fastnode.NewNode(key, value, version))
		}

		switch bytes.Compare(key, node.key) {
		case -1:
			return &Node{
				key:           node.key,
				subtreeHeight: 1,
				size:          2,
				leftNode:      NewNode(key, value, version),
				rightNode:     node,
				version:       version,
			}, false, nil
		case 1:
			return &Node{
				key:           key,
				subtreeHeight: 1,
				size:          2,
				leftNode:      node,
				rightNode:     NewNode(key, value, version),
				version:       version,
			}, false, nil
		default:
			return NewNode(key, value, version), true, nil
		}
	} else {
		node, err = node.clone(version)
		if err != nil {
			return nil, false, err
		}

		if bytes.Compare(key, node.key) < 0 {
			leftNode, err := node.getLeftNode(tree.ImmutableTree)
			if err != nil {
				return nil, false, err
			}
			node.leftNode, updated, err = tree.recursiveSet(leftNode, key, value)
			if err != nil {
				return nil, updated, err
			}
			node.leftHash = nil // leftHash is yet unknown
		} else {
			rightNode, err := node.getRightNode(tree.ImmutableTree)
			if err != nil {
				return nil, false, err
			}
			node.rightNode, updated, err = tree.recursiveSet(rightNode, key, value)
			if err != nil {
				return nil, updated, err
			}
			node.rightHash = nil // rightHash is yet unknown
		}

		if updated {
			return node, updated, nil
		}
		err = node.calcHeightAndSize(tree.ImmutableTree)
		if err != nil {
			return nil, false, err
		}

		newNode, err := tree.balance(node)
		if err != nil {
			return nil, false, err
		}
		return newNode, updated, err
	}
}

// Remove removes a key from the working tree. The given key byte slice should not be modified
// after this call, since it may point to data stored inside IAVL.
func (tree *MutableTree) Remove(key []byte) ([]byte, bool, error) {
	val, removed, err := tree.remove(key)
	if err != nil {
		return nil, false, err
	}

	return val, removed, nil
}

// remove tries to remove a key from the tree and if removed, returns its
// value, nodes orphaned and 'true'.
func (tree *MutableTree) remove(key []byte) (value []byte, removed bool, err error) {
	if tree.root == nil {
		return nil, false, nil
	}
	newRootHash, newRoot, _, value, err := tree.recursiveRemove(tree.root, key)
	if err != nil && err != ErrKeyDoesNotExist {
		return nil, false, err
	}

	if !tree.skipFastStorageUpgrade {
		tree.addUnsavedRemoval(key)
	}

	if newRoot == nil && newRootHash != nil {
		tree.root, err = tree.ndb.GetNode(newRootHash)
		if err != nil {
			return nil, false, err
		}
	} else {
		tree.root = newRoot
	}
	return value, true, nil
}

// removes the node corresponding to the passed key and balances the tree.
// It returns:
// - the hash of the new node (or nil if the node is the one removed)
// - the node that replaces the orig. node after remove
// - new leftmost leaf key for tree after successfully removing 'key' if changed.
// - the removed value
// - the orphaned nodes.
func (tree *MutableTree) recursiveRemove(node *Node, key []byte) (newHash []byte, newSelf *Node, newKey []byte, newValue []byte, err error) {
	version := tree.version + 1

	if node.isLeaf() {
		if bytes.Equal(key, node.key) {
			return nil, nil, nil, node.value, nil
		}
		return node.hash, node, nil, nil, ErrKeyDoesNotExist
	}

	// node.key < key; we go to the left to find the key:
	if bytes.Compare(key, node.key) < 0 {
		leftNode, err := node.getLeftNode(tree.ImmutableTree)
		if err != nil {
			return nil, nil, nil, nil, err
		}
		newLeftHash, newLeftNode, newKey, value, err := tree.recursiveRemove(leftNode, key)
		if err != nil {
			if err == ErrKeyDoesNotExist {
				return node.hash, node, nil, value, err
			}
			return nil, nil, nil, nil, err
		}

		if newLeftHash == nil && newLeftNode == nil { // left node held value, was removed
			return node.rightHash, node.rightNode, node.key, value, nil
		}

		newNode, err := node.clone(version)
		if err != nil {
			return nil, nil, nil, nil, err
		}

		newNode.leftHash, newNode.leftNode = newLeftHash, newLeftNode
		err = newNode.calcHeightAndSize(tree.ImmutableTree)
		if err != nil {
			return nil, nil, nil, nil, err
		}
		newNode, err = tree.balance(newNode)
		if err != nil {
			return nil, nil, nil, nil, err
		}

		return newNode.hash, newNode, newKey, value, nil
	}
	// node.key >= key; either found or look to the right:
	rightNode, err := node.getRightNode(tree.ImmutableTree)
	if err != nil {
		return nil, nil, nil, nil, err
	}
	newRightHash, newRightNode, newKey, value, err := tree.recursiveRemove(rightNode, key)
	if err != nil {
		if err == ErrKeyDoesNotExist {
			return node.hash, node, nil, value, err
		}
		return nil, nil, nil, nil, err
	}

	if newRightHash == nil && newRightNode == nil { // right node held value, was removed
		return node.leftHash, node.leftNode, nil, value, nil
	}

	newNode, err := node.clone(version)
	if err != nil {
		return nil, nil, nil, nil, err
	}

	newNode.rightHash, newNode.rightNode = newRightHash, newRightNode
	if newKey != nil {
		newNode.key = newKey
	}
	err = newNode.calcHeightAndSize(tree.ImmutableTree)
	if err != nil {
		return nil, nil, nil, nil, err
	}

	newNode, err = tree.balance(newNode)
	if err != nil {
		return nil, nil, nil, nil, err
	}

	return newNode.hash, newNode, nil, value, nil
}

// Load the latest versioned tree from disk.
func (tree *MutableTree) Load() (int64, error) {
	return tree.LoadVersion(int64(0))
}

<<<<<<< HEAD
// Returns the version number of the specific version found
func (tree *MutableTree) LoadVersion(targetVersion int64) (int64, error) {
	firstVersion, err := tree.ndb.getFirstVersion()
	if err != nil {
		return 0, err
	}
	latestVersion, err := tree.ndb.getLatestVersion()
	if err != nil {
		return 0, err
=======
// LazyLoadVersion attempts to lazy load only the specified target version
// without loading previous roots/versions. If the targetVersion is non-positive, the latest version
// will be loaded by default. If the latest version is non-positive, this method
// performs a no-op. Otherwise, if the root does not exist, an error will be
// returned.
func (tree *MutableTree) LazyLoadVersion(targetVersion int64) (int64, error) {
	firstVersion, err := tree.ndb.getFirstVersion()
	if err != nil {
		return 0, err
	}

	latestVersion, err := tree.ndb.getLatestVersion()
	if err != nil {
		return 0, err
	}

	if firstVersion > 0 && firstVersion < int64(tree.ndb.opts.InitialVersion) {
		return latestVersion, fmt.Errorf("initial version set to %v, but found earlier version %v",
			tree.ndb.opts.InitialVersion, firstVersion)
	}

	if latestVersion < targetVersion {
		return latestVersion, fmt.Errorf("wanted to load target %d but only found up to %d", targetVersion, latestVersion)
>>>>>>> d8e1e38d
	}

	if firstVersion == 0 {
		if targetVersion <= 0 {
			if !tree.skipFastStorageUpgrade {
				tree.mtx.Lock()
				defer tree.mtx.Unlock()
				_, err := tree.enableFastStorageAndCommitIfNotEnabled()
				return 0, err
			}
			return 0, nil
		}
		return 0, fmt.Errorf("no versions found while trying to load %v", targetVersion)
	}

	if targetVersion <= 0 {
		targetVersion = latestVersion
	}

	if firstVersion > targetVersion {
		return latestVersion, fmt.Errorf("wanted to load target %v but only found from %v",
			targetVersion, firstVersion)
	}

	if latestVersion < targetVersion {
		return latestVersion, fmt.Errorf("wanted to load target %v but only found up to %v",
			targetVersion, latestVersion)
	}

	targetRoot, err := tree.ndb.getRoot(targetVersion)
	if err != nil {
		return 0, err
	}

	if firstVersion < int64(tree.ndb.opts.InitialVersion) {
		return latestVersion, fmt.Errorf("initial version set to %v, but found earlier version %v",
			tree.ndb.opts.InitialVersion, firstVersion)
	}

	t := &ImmutableTree{
		ndb:                    tree.ndb,
		version:                targetVersion,
		skipFastStorageUpgrade: tree.skipFastStorageUpgrade,
	}

	if len(targetRoot) != 0 {
		t.root, err = tree.ndb.GetNode(targetRoot)
		if err != nil {
			return 0, err
		}
	}

	tree.ImmutableTree = t
	tree.lastSaved = t.clone()

	if !tree.skipFastStorageUpgrade {
		// Attempt to upgrade
		if _, err := tree.enableFastStorageAndCommitIfNotEnabled(); err != nil {
			return 0, err
		}
	}

	return latestVersion, nil
}

// loadVersionForOverwriting attempts to load a tree at a previously committed
// version, or the latest version below it. Any versions greater than targetVersion will be deleted.
<<<<<<< HEAD
func (tree *MutableTree) LoadVersionForOverwriting(targetVersion int64) error {
	if _, err := tree.LoadVersion(targetVersion); err != nil {
		return err
=======
func (tree *MutableTree) loadVersionForOverwriting(targetVersion int64, lazy bool) (int64, error) {
	var (
		latestVersion int64
		err           error
	)
	if lazy {
		latestVersion, err = tree.LazyLoadVersion(targetVersion)
	} else {
		latestVersion, err = tree.LoadVersion(targetVersion)
	}
	if err != nil {
		return latestVersion, err
>>>>>>> d8e1e38d
	}

	if err := tree.ndb.DeleteVersionsFrom(targetVersion + 1); err != nil {
		return err
	}

	// Commit the tree rollback first
	// The fast storage rebuild don't have to be atomic with this,
	// because it's idempotent and will do again when `LoadVersion`.
	if err := tree.ndb.Commit(); err != nil {
		return err
	}

	if !tree.skipFastStorageUpgrade {
		// it'll repopulates the fast node index because of version mismatch.
		if _, err := tree.enableFastStorageAndCommitIfNotEnabled(); err != nil {
			return err
		}
	}

	return nil
}

// LoadVersionForOverwriting attempts to load a tree at a previously committed
// version, or the latest version below it. Any versions greater than targetVersion will be deleted.
func (tree *MutableTree) LoadVersionForOverwriting(targetVersion int64) (int64, error) {
	return tree.loadVersionForOverwriting(targetVersion, false)
}

// LazyLoadVersionForOverwriting is the lazy version of `LoadVersionForOverwriting`.
func (tree *MutableTree) LazyLoadVersionForOverwriting(targetVersion int64) (int64, error) {
	return tree.loadVersionForOverwriting(targetVersion, true)
}

// Returns true if the tree may be auto-upgraded, false otherwise
// An example of when an upgrade may be performed is when we are enaling fast storage for the first time or
// need to overwrite fast nodes due to mismatch with live state.
func (tree *MutableTree) IsUpgradeable() (bool, error) {
	shouldForce, err := tree.ndb.shouldForceFastStorageUpgrade()
	if err != nil {
		return false, err
	}
	return !tree.skipFastStorageUpgrade && (!tree.ndb.hasUpgradedToFastStorage() || shouldForce), nil
}

// enableFastStorageAndCommitIfNotEnabled if nodeDB doesn't mark fast storage as enabled, enable it, and commit the update.
// Checks whether the fast cache on disk matches latest live state. If not, deletes all existing fast nodes and repopulates them
// from latest tree.

func (tree *MutableTree) enableFastStorageAndCommitIfNotEnabled() (bool, error) {
	isUpgradeable, err := tree.IsUpgradeable()
	if err != nil {
		return false, err
	}

	if !isUpgradeable {
		return false, nil
	}

	// If there is a mismatch between which fast nodes are on disk and the live state due to temporary
	// downgrade and subsequent re-upgrade, we cannot know for sure which fast nodes have been removed while downgraded,
	// Therefore, there might exist stale fast nodes on disk. As a result, to avoid persisting the stale state, it might
	// be worth to delete the fast nodes from disk.
	fastItr := NewFastIterator(nil, nil, true, tree.ndb)
	defer fastItr.Close()
	var deletedFastNodes uint64
	for ; fastItr.Valid(); fastItr.Next() {
		deletedFastNodes++
		if err := tree.ndb.DeleteFastNode(fastItr.Key()); err != nil {
			return false, err
		}
		if deletedFastNodes%commitGap == 0 {
			if err := tree.ndb.Commit(); err != nil {
				return false, err
			}
		}
	}
	if deletedFastNodes%commitGap != 0 {
		if err := tree.ndb.Commit(); err != nil {
			return false, err
		}
	}

	if err := tree.enableFastStorageAndCommit(); err != nil {
		tree.ndb.storageVersion = defaultStorageVersionValue
		return false, err
	}
	return true, nil
}

func (tree *MutableTree) enableFastStorageAndCommit() error {
	var err error

	itr := NewIterator(nil, nil, true, tree.ImmutableTree)
	defer itr.Close()
	var upgradedFastNodes uint64
	for ; itr.Valid(); itr.Next() {
		upgradedFastNodes++
		if err = tree.ndb.SaveFastNodeNoCache(fastnode.NewNode(itr.Key(), itr.Value(), tree.version)); err != nil {
			return err
		}
		if upgradedFastNodes%commitGap == 0 {
			err := tree.ndb.Commit()
			if err != nil {
				return err
			}
		}
	}

	if err = itr.Error(); err != nil {
		return err
	}

	if err = tree.ndb.setFastStorageVersionToBatch(); err != nil {
		return err
	}

	return tree.ndb.Commit()
}

// GetImmutable loads an ImmutableTree at a given version for querying. The returned tree is
// safe for concurrent access, provided the version is not deleted, e.g. via `DeleteVersion()`.
func (tree *MutableTree) GetImmutable(version int64) (*ImmutableTree, error) {
	firstVersion, err := tree.ndb.getFirstVersion()
	if err != nil {
		return nil, err
	}
	latestVersion, err := tree.ndb.getLatestVersion()
	if err != nil {
		return nil, err
	}
	if firstVersion > version || version > latestVersion {
		return nil, ErrVersionDoesNotExist
	}

	rootHash, err := tree.ndb.getRoot(version)
	if err != nil {
		return nil, err
	}

	root, err := tree.ndb.GetNode(rootHash)
	if err != nil {
		return nil, err
	}
	return &ImmutableTree{
		root:                   root,
		ndb:                    tree.ndb,
		version:                version,
		skipFastStorageUpgrade: tree.skipFastStorageUpgrade,
	}, nil
}

// Rollback resets the working tree to the latest saved version, discarding
// any unsaved modifications.
func (tree *MutableTree) Rollback() {
	if tree.version > 0 {
		tree.ImmutableTree = tree.lastSaved.clone()
	} else {
		tree.ImmutableTree = &ImmutableTree{
			ndb:                    tree.ndb,
			version:                0,
			skipFastStorageUpgrade: tree.skipFastStorageUpgrade,
		}
	}
	if !tree.skipFastStorageUpgrade {
		tree.unsavedFastNodeAdditions = map[string]*fastnode.Node{}
		tree.unsavedFastNodeRemovals = map[string]interface{}{}
	}
}

// GetVersioned gets the value at the specified key and version. The returned value must not be
// modified, since it may point to data stored within IAVL.
func (tree *MutableTree) GetVersioned(key []byte, version int64) ([]byte, error) {
	if tree.VersionExists(version) {
		if !tree.skipFastStorageUpgrade {
			isFastCacheEnabled, err := tree.IsFastCacheEnabled()
			if err != nil {
				return nil, err
			}

			if isFastCacheEnabled {
				fastNode, _ := tree.ndb.GetFastNode(key)
				if fastNode == nil && version == tree.ndb.latestVersion {
					return nil, nil
				}

				if fastNode != nil && fastNode.GetVersionLastUpdatedAt() <= version {
					return fastNode.GetValue(), nil
				}
			}
		}
		t, err := tree.GetImmutable(version)
		if err != nil {
			return nil, nil
		}
		value, err := t.Get(key)
		if err != nil {
			return nil, err
		}
		return value, nil
	}
	return nil, nil
}

// SaveVersion saves a new tree version to disk, based on the current state of
// the tree. Returns the hash and new version number.
func (tree *MutableTree) SaveVersion() ([]byte, int64, error) {
	version := tree.version + 1
	if version == 1 && tree.ndb.opts.InitialVersion > 0 {
		version = int64(tree.ndb.opts.InitialVersion)
	}

	if tree.VersionExists(version) {
		// If the version already exists, return an error as we're attempting to overwrite.
		// However, the same hash means idempotent (i.e. no-op).
		existingHash, err := tree.ndb.getRoot(version)
		if err != nil {
			return nil, version, err
		}

		// If the existing root hash is empty (because the tree is empty), then we need to
		// compare with the hash of an empty input which is what `WorkingHash()` returns.
		if len(existingHash) == 0 {
			existingHash = sha256.New().Sum(nil)
		}

		newHash, err := tree.WorkingHash()
		if err != nil {
			return nil, version, err
		}

		if bytes.Equal(existingHash, newHash) {
			tree.version = version
			tree.ImmutableTree = tree.ImmutableTree.clone()
			tree.lastSaved = tree.ImmutableTree.clone()
			return existingHash, version, nil
		}

		return nil, version, fmt.Errorf("version %d was already saved to different hash %X (existing hash %X)", version, newHash, existingHash)
	}

	if tree.root == nil {
		// There can still be orphans, for example if the root is the node being
		// removed.
		logger.Debug("SAVE EMPTY TREE %v\n", version)
		if err := tree.ndb.SaveEmptyRoot(version); err != nil {
			return nil, 0, err
		}
	} else {
		logger.Debug("SAVE TREE %v\n", version)
		if _, err := tree.ndb.SaveBranch(tree.root); err != nil {
			return nil, 0, err
		}
		if err := tree.ndb.SaveRoot(tree.root, version); err != nil {
			return nil, 0, err
		}
	}

	if !tree.skipFastStorageUpgrade {
		if err := tree.saveFastNodeVersion(); err != nil {
			return nil, version, err
		}
	}

	if err := tree.ndb.Commit(); err != nil {
		return nil, version, err
	}
	tree.version = version
	// set new working tree
	tree.ImmutableTree = tree.ImmutableTree.clone()
	tree.lastSaved = tree.ImmutableTree.clone()
	if !tree.skipFastStorageUpgrade {
		tree.unsavedFastNodeAdditions = make(map[string]*fastnode.Node)
		tree.unsavedFastNodeRemovals = make(map[string]interface{})
	}

	hash, err := tree.Hash()
	if err != nil {
		return nil, version, err
	}

	return hash, version, nil
}

func (tree *MutableTree) saveFastNodeVersion() error {
	if err := tree.saveFastNodeAdditions(); err != nil {
		return err
	}
	if err := tree.saveFastNodeRemovals(); err != nil {
		return err
	}
	return tree.ndb.setFastStorageVersionToBatch()
}

func (tree *MutableTree) getUnsavedFastNodeAdditions() map[string]*fastnode.Node {
	return tree.unsavedFastNodeAdditions
}

// getUnsavedFastNodeRemovals returns unsaved FastNodes to remove

func (tree *MutableTree) getUnsavedFastNodeRemovals() map[string]interface{} {
	return tree.unsavedFastNodeRemovals
}

func (tree *MutableTree) addUnsavedAddition(key []byte, node *fastnode.Node) {
	skey := ibytes.UnsafeBytesToStr(key)
	delete(tree.unsavedFastNodeRemovals, skey)
	tree.unsavedFastNodeAdditions[skey] = node
}

func (tree *MutableTree) saveFastNodeAdditions() error {
	keysToSort := make([]string, 0, len(tree.unsavedFastNodeAdditions))
	for key := range tree.unsavedFastNodeAdditions {
		keysToSort = append(keysToSort, key)
	}
	sort.Strings(keysToSort)

	for _, key := range keysToSort {
		if err := tree.ndb.SaveFastNode(tree.unsavedFastNodeAdditions[key]); err != nil {
			return err
		}
	}
	return nil
}

func (tree *MutableTree) addUnsavedRemoval(key []byte) {
	skey := ibytes.UnsafeBytesToStr(key)
	delete(tree.unsavedFastNodeAdditions, skey)
	tree.unsavedFastNodeRemovals[skey] = true
}

func (tree *MutableTree) saveFastNodeRemovals() error {
	keysToSort := make([]string, 0, len(tree.unsavedFastNodeRemovals))
	for key := range tree.unsavedFastNodeRemovals {
		keysToSort = append(keysToSort, key)
	}
	sort.Strings(keysToSort)

	for _, key := range keysToSort {
		if err := tree.ndb.DeleteFastNode(ibytes.UnsafeStrToBytes(key)); err != nil {
			return err
		}
	}
	return nil
}

// SetInitialVersion sets the initial version of the tree, replacing Options.InitialVersion.
// It is only used during the initial SaveVersion() call for a tree with no other versions,
// and is otherwise ignored.
func (tree *MutableTree) SetInitialVersion(version uint64) {
	tree.ndb.opts.InitialVersion = version
}

// DeleteVersionsTo removes versions upto the given version from the MutableTree.
// An error is returned if any single version has active readers.
// All writes happen in a single batch with a single commit.
func (tree *MutableTree) DeleteVersionsTo(toVersion int64) error {
	if err := tree.ndb.DeleteVersionsTo(toVersion); err != nil {
		return err
	}

	if err := tree.ndb.Commit(); err != nil {
		return err
	}

	return nil
}

// Rotate right and return the new node and orphan.
func (tree *MutableTree) rotateRight(node *Node) (*Node, error) {
	version := tree.version + 1

	var err error
	// TODO: optimize balance & rotate.
	node, err = node.clone(version)
	if err != nil {
		return nil, err
	}

	leftNode, err := node.getLeftNode(tree.ImmutableTree)
	if err != nil {
		return nil, err
	}
	newNode, err := leftNode.clone(version)
	if err != nil {
		return nil, err
	}

	newNoderHash, newNoderCached := newNode.rightHash, newNode.rightNode
	newNode.rightHash, newNode.rightNode = node.hash, node
	node.leftHash, node.leftNode = newNoderHash, newNoderCached

	err = node.calcHeightAndSize(tree.ImmutableTree)
	if err != nil {
		return nil, err
	}

	err = newNode.calcHeightAndSize(tree.ImmutableTree)
	if err != nil {
		return nil, err
	}

	return newNode, nil
}

// Rotate left and return the new node and orphan.
func (tree *MutableTree) rotateLeft(node *Node) (*Node, error) {
	version := tree.version + 1

	var err error
	// TODO: optimize balance & rotate.
	node, err = node.clone(version)
	if err != nil {
		return nil, err
	}

	rightNode, err := node.getRightNode(tree.ImmutableTree)
	if err != nil {
		return nil, err
	}
	newNode, err := rightNode.clone(version)
	if err != nil {
		return nil, err
	}

	newNodelHash, newNodelCached := newNode.leftHash, newNode.leftNode
	newNode.leftHash, newNode.leftNode = node.hash, node
	node.rightHash, node.rightNode = newNodelHash, newNodelCached

	err = node.calcHeightAndSize(tree.ImmutableTree)
	if err != nil {
		return nil, err
	}

	err = newNode.calcHeightAndSize(tree.ImmutableTree)
	if err != nil {
		return nil, err
	}

	return newNode, nil
}

// NOTE: assumes that node can be modified
// TODO: optimize balance & rotate
func (tree *MutableTree) balance(node *Node) (newSelf *Node, err error) {
	if node.persisted {
		return nil, fmt.Errorf("unexpected balance() call on persisted node")
	}
	balance, err := node.calcBalance(tree.ImmutableTree)
	if err != nil {
		return nil, err
	}

	if balance > 1 {
		leftNode, err := node.getLeftNode(tree.ImmutableTree)
		if err != nil {
			return nil, err
		}

		lftBalance, err := leftNode.calcBalance(tree.ImmutableTree)
		if err != nil {
			return nil, err
		}

		if lftBalance >= 0 {
			// Left Left Case
			return tree.rotateRight(node)
		}
		// Left Right Case
		node.leftHash = nil
		node.leftNode, err = tree.rotateLeft(leftNode)
		if err != nil {
			return nil, err
		}

		return tree.rotateRight(node)
	}
	if balance < -1 {
		rightNode, err := node.getRightNode(tree.ImmutableTree)
		if err != nil {
			return nil, err
		}

		rightBalance, err := rightNode.calcBalance(tree.ImmutableTree)
		if err != nil {
			return nil, err
		}
		if rightBalance <= 0 {
			// Right Right Case
			return tree.rotateLeft(node)
		}
		// Right Left Case
		node.rightHash = nil
		node.rightNode, err = tree.rotateRight(rightNode)
		if err != nil {
			return nil, err
		}
		return tree.rotateLeft(node)
	}
	// Nothing changed
	return node, nil
}<|MERGE_RESOLUTION|>--- conflicted
+++ resolved
@@ -432,27 +432,12 @@
 	return tree.LoadVersion(int64(0))
 }
 
-<<<<<<< HEAD
 // Returns the version number of the specific version found
 func (tree *MutableTree) LoadVersion(targetVersion int64) (int64, error) {
 	firstVersion, err := tree.ndb.getFirstVersion()
 	if err != nil {
 		return 0, err
 	}
-	latestVersion, err := tree.ndb.getLatestVersion()
-	if err != nil {
-		return 0, err
-=======
-// LazyLoadVersion attempts to lazy load only the specified target version
-// without loading previous roots/versions. If the targetVersion is non-positive, the latest version
-// will be loaded by default. If the latest version is non-positive, this method
-// performs a no-op. Otherwise, if the root does not exist, an error will be
-// returned.
-func (tree *MutableTree) LazyLoadVersion(targetVersion int64) (int64, error) {
-	firstVersion, err := tree.ndb.getFirstVersion()
-	if err != nil {
-		return 0, err
-	}
 
 	latestVersion, err := tree.ndb.getLatestVersion()
 	if err != nil {
@@ -466,7 +451,6 @@
 
 	if latestVersion < targetVersion {
 		return latestVersion, fmt.Errorf("wanted to load target %d but only found up to %d", targetVersion, latestVersion)
->>>>>>> d8e1e38d
 	}
 
 	if firstVersion == 0 {
@@ -534,24 +518,9 @@
 
 // loadVersionForOverwriting attempts to load a tree at a previously committed
 // version, or the latest version below it. Any versions greater than targetVersion will be deleted.
-<<<<<<< HEAD
 func (tree *MutableTree) LoadVersionForOverwriting(targetVersion int64) error {
 	if _, err := tree.LoadVersion(targetVersion); err != nil {
 		return err
-=======
-func (tree *MutableTree) loadVersionForOverwriting(targetVersion int64, lazy bool) (int64, error) {
-	var (
-		latestVersion int64
-		err           error
-	)
-	if lazy {
-		latestVersion, err = tree.LazyLoadVersion(targetVersion)
-	} else {
-		latestVersion, err = tree.LoadVersion(targetVersion)
-	}
-	if err != nil {
-		return latestVersion, err
->>>>>>> d8e1e38d
 	}
 
 	if err := tree.ndb.DeleteVersionsFrom(targetVersion + 1); err != nil {
@@ -573,17 +542,6 @@
 	}
 
 	return nil
-}
-
-// LoadVersionForOverwriting attempts to load a tree at a previously committed
-// version, or the latest version below it. Any versions greater than targetVersion will be deleted.
-func (tree *MutableTree) LoadVersionForOverwriting(targetVersion int64) (int64, error) {
-	return tree.loadVersionForOverwriting(targetVersion, false)
-}
-
-// LazyLoadVersionForOverwriting is the lazy version of `LoadVersionForOverwriting`.
-func (tree *MutableTree) LazyLoadVersionForOverwriting(targetVersion int64) (int64, error) {
-	return tree.loadVersionForOverwriting(targetVersion, true)
 }
 
 // Returns true if the tree may be auto-upgraded, false otherwise
