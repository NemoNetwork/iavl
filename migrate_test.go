--- conflicted
+++ resolved
@@ -228,11 +228,7 @@
 	}()
 
 	// Load the latest version
-<<<<<<< HEAD
-	tree := NewMutableTree(db, 1000, false, log.NewTestLogger(t))
-=======
 	tree := NewMutableTree(db, 1000, false, log.NewNopLogger())
->>>>>>> b4fcc415
 	_, err = tree.Load()
 	require.NoError(t, err)
 
