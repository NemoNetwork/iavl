package: github.com/tendermint/merkleeyes
import:
- package: github.com/tendermint/abci
  version: develop
  subpackages:
  - client
  - server
  - types
- package: github.com/tendermint/go-wire
  version: develop
- package: github.com/tendermint/tmlibs
  version: develop
<<<<<<< HEAD
  subpackages:
  - common
  - db
  - merkle
- package: github.com/urfave/cli
- package: golang.org/x/crypto
  subpackages:
  - ripemd160
- package: gopkg.in/alecthomas/kingpin.v2
testImport:
=======
- package: github.com/spf13/viper
- package: github.com/spf13/cobra
>>>>>>> dcb05ef8
- package: github.com/stretchr/testify
  subpackages:
  - assert
  - require<|MERGE_RESOLUTION|>--- conflicted
+++ resolved
@@ -1,5 +1,7 @@
 package: github.com/tendermint/merkleeyes
 import:
+- package: github.com/spf13/cobra
+- package: github.com/spf13/viper
 - package: github.com/tendermint/abci
   version: develop
   subpackages:
@@ -10,21 +12,14 @@
   version: develop
 - package: github.com/tendermint/tmlibs
   version: develop
-<<<<<<< HEAD
   subpackages:
   - common
   - db
   - merkle
-- package: github.com/urfave/cli
 - package: golang.org/x/crypto
   subpackages:
   - ripemd160
-- package: gopkg.in/alecthomas/kingpin.v2
 testImport:
-=======
-- package: github.com/spf13/viper
-- package: github.com/spf13/cobra
->>>>>>> dcb05ef8
 - package: github.com/stretchr/testify
   subpackages:
   - assert
