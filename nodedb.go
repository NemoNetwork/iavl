--- conflicted
+++ resolved
@@ -16,11 +16,8 @@
 
 	"github.com/cosmos/iavl/cache"
 	"github.com/cosmos/iavl/fastnode"
-<<<<<<< HEAD
+	ibytes "github.com/cosmos/iavl/internal/bytes"
 	"github.com/cosmos/iavl/internal/encoding"
-=======
-	ibytes "github.com/cosmos/iavl/internal/bytes"
->>>>>>> 946c32de
 	"github.com/cosmos/iavl/internal/logger"
 	"github.com/cosmos/iavl/keyformat"
 )
@@ -45,13 +42,8 @@
 
 var (
 	// All node keys are prefixed with the byte 'n'. This ensures no collision is
-<<<<<<< HEAD
 	// possible with the other keys, and makes them easier to traverse. They are indexed by the version and the path.
 	nodeKeyFormat = keyformat.NewKeyFormat('n', int64Size, 0) // n<version><path>
-=======
-	// possible with the other keys, and makes them easier to traverse. They are indexed by the node hash.
-	nodeKeyFormat = keyformat.NewKeyFormat('n', hashSize) // n<hash>
->>>>>>> 946c32de
 
 	// Key Format for making reads and iterates go through a data-locality preserving db.
 	// The value at an entry will list what version it was written to.
@@ -351,26 +343,14 @@
 	return nil
 }
 
-<<<<<<< HEAD
-=======
 // deleteVersion deletes a tree version from disk.
-// deletes orphans, calls deleteRoot(version)
+// deletes orphans
 func (ndb *nodeDB) deleteVersion(version int64) error {
-	err := ndb.traverseOrphans(version, func(orphan *Node) error {
-		return ndb.batch.Delete(ndb.nodeKey(orphan.hash))
+	return ndb.traverseOrphans(version, func(orphan *Node) error {
+		return ndb.batch.Delete(ndb.nodeKey(orphan.nodeKey))
 	})
-	if err != nil {
-		return err
-	}
-
-	err = ndb.deleteRoot(version)
-	if err != nil {
-		return err
-	}
-	return err
-}
-
->>>>>>> 946c32de
+}
+
 // DeleteVersionsFrom permanently deletes all tree versions from the given version upwards.
 func (ndb *nodeDB) DeleteVersionsFrom(fromVersion int64) error {
 	latest, err := ndb.getLatestVersion()
@@ -387,29 +367,8 @@
 		}
 	}
 
-<<<<<<< HEAD
 	// Delete the nodes
-	err = ndb.traverseRange(nodeKeyFormat.Key(version), nodeKeyFormat.Key(latest+1), func(k, v []byte) error {
-=======
-	// First, delete all active nodes whose node version is after the given version.
-	for version := fromVersion; version <= latest; version++ {
-		root, err := ndb.getRoot(version)
-		if err != nil {
-			return err
-		}
-		if root == nil {
-			return fmt.Errorf("root for version %v not found", version)
-		}
-
-		err = ndb.deleteNodesFrom(version, root)
-		if err != nil {
-			return err
-		}
-	}
-
-	// Delete the version root entries
-	err = ndb.traverseRange(rootKeyFormat.Key(fromVersion), rootKeyFormat.Key(int64(math.MaxInt64)), func(k, v []byte) error {
->>>>>>> 946c32de
+	err = ndb.traverseRange(nodeKeyFormat.Key(fromVersion), nodeKeyFormat.Key(latest+1), func(k, v []byte) error {
 		if err = ndb.batch.Delete(k); err != nil {
 			return err
 		}
@@ -446,8 +405,6 @@
 	return nil
 }
 
-<<<<<<< HEAD
-=======
 // DeleteVersionsTo deletes the oldest versions upto the given version from the disk.
 func (ndb *nodeDB) DeleteVersionsTo(toVersion int64) error {
 	first, err := ndb.getFirstVersion()
@@ -480,7 +437,6 @@
 	return nil
 }
 
->>>>>>> 946c32de
 func (ndb *nodeDB) DeleteFastNode(key []byte) error {
 	ndb.mtx.Lock()
 	defer ndb.mtx.Unlock()
@@ -491,58 +447,40 @@
 	return nil
 }
 
-<<<<<<< HEAD
 func (ndb *nodeDB) nodeKey(nk *NodeKey) []byte {
 	return nodeKeyFormat.Key(nk.version, nk.path.Bytes())
-=======
-// deleteNodesFrom deletes the given node and any descendants that have versions after the given
-// (inclusive). It is mainly used via LoadVersionForOverwriting, to delete the current version.
-func (ndb *nodeDB) deleteNodesFrom(version int64, root []byte) error {
-	return ndb.traverseTree(root, func(node *Node) (bool, error) {
-		if node.version < version {
-			return true, nil
-		}
-
-		if err := ndb.batch.Delete(ndb.nodeKey(node.hash)); err != nil {
-			return false, err
-		}
-
-		ndb.nodeCache.Remove(node.hash)
-		return false, nil
-	})
-}
-
-func (ndb *nodeDB) nodeKey(hash []byte) []byte {
-	return nodeKeyFormat.KeyBytes(hash)
->>>>>>> 946c32de
 }
 
 func (ndb *nodeDB) fastNodeKey(key []byte) []byte {
 	return fastKeyFormat.KeyBytes(key)
 }
 
-<<<<<<< HEAD
-=======
-func (ndb *nodeDB) rootKey(version int64) []byte {
-	return rootKeyFormat.Key(version)
-}
-
 func (ndb *nodeDB) getFirstVersion() (int64, error) {
-	if ndb.firstVersion == 0 {
-		var err error
-		ndb.firstVersion, err = ndb.getNextVersion(0)
+	latestVersion, err := ndb.getLatestVersion()
+	if err != nil {
+		return 0, err
+	}
+	firstVersion := int64(0)
+	for firstVersion < latestVersion {
+		version := (latestVersion + firstVersion) >> 1
+		has, err := ndb.HasVersion(version)
 		if err != nil {
 			return 0, err
 		}
-	}
-	return ndb.firstVersion, nil
+		if has {
+			latestVersion = version
+		} else {
+			firstVersion = version + 1
+		}
+	}
+
+	return latestVersion, nil
 }
 
 func (ndb *nodeDB) resetFirstVersion(version int64) {
 	ndb.firstVersion = version
 }
 
->>>>>>> 946c32de
 func (ndb *nodeDB) getLatestVersion() (int64, error) {
 	if ndb.latestVersion == 0 {
 		itr, err := ndb.db.ReverseIterator(
@@ -574,85 +512,10 @@
 	ndb.latestVersion = version
 }
 
-<<<<<<< HEAD
 func (ndb *nodeDB) HasVersion(version int64) (bool, error) {
 	return ndb.db.Has(nodeKeyFormat.Key(version, []byte{1}))
 }
 
-func (ndb *nodeDB) getVersions() (versions []int64, err error) {
-	versions = make([]int64, 0)
-	latestVersion, err := ndb.getLatestVersion()
-	if err != nil {
-		return nil, err
-	}
-	for v := latestVersion; v > 0; v-- {
-		exist, err := ndb.HasVersion(v)
-		if err != nil {
-			return nil, err
-		}
-		if !exist {
-			break
-		}
-		versions = append(versions, v)
-=======
-func (ndb *nodeDB) getNextVersion(version int64) (int64, error) {
-	itr, err := ndb.db.Iterator(
-		rootKeyFormat.Key(version+1),
-		rootKeyFormat.Key(int64(math.MaxInt64)),
-	)
-	if err != nil {
-		return 0, err
-	}
-	defer itr.Close()
-
-	nversion := int64(0)
-	for ; itr.Valid(); itr.Next() {
-		k := itr.Key()
-		rootKeyFormat.Scan(k, &nversion)
-		return nversion, nil
-	}
-
-	if err := itr.Error(); err != nil {
-		return 0, err
-	}
-
-	return 0, nil
-}
-
-func (ndb *nodeDB) getPreviousVersion(version int64) (int64, error) {
-	itr, err := ndb.db.ReverseIterator(
-		rootKeyFormat.Key(1),
-		rootKeyFormat.Key(version),
-	)
-	if err != nil {
-		return 0, err
-	}
-	defer itr.Close()
-
-	pversion := int64(-1)
-	for ; itr.Valid(); itr.Next() {
-		k := itr.Key()
-		rootKeyFormat.Scan(k, &pversion)
-		return pversion, nil
-	}
-
-	if err := itr.Error(); err != nil {
-		return 0, err
-	}
-
-	return 0, nil
-}
-
-// deleteRoot deletes the root entry from disk, but not the node it points to.
-func (ndb *nodeDB) deleteRoot(version int64) error {
-	if err := ndb.batch.Delete(ndb.rootKey(version)); err != nil {
-		return err
->>>>>>> 946c32de
-	}
-	return versions, err
-}
-
-<<<<<<< HEAD
 // GetRoot get the nodeKey of the root for the specific version.
 func (ndb *nodeDB) GetRoot(version int64) (*NodeKey, error) {
 	value, err := ndb.db.Get(nodeKeyFormat.Key(version, []byte{1}))
@@ -663,8 +526,6 @@
 	return &NodeKey{version: rootVersion, path: big.NewInt(1)}, err
 }
 
-=======
->>>>>>> 946c32de
 // Traverse fast nodes and return error if any, nil otherwise
 func (ndb *nodeDB) traverseFastNodes(fn func(k, v []byte) error) error {
 	return ndb.traversePrefix(fastKeyFormat.Key(), fn)
@@ -715,12 +576,12 @@
 }
 
 // Traverse the subtree with a given node as the root.
-func (ndb *nodeDB) traverseTree(hash []byte, fn func(node *Node) (bool, error)) error {
-	if len(hash) == 0 {
+func (ndb *nodeDB) traverseTree(nk *NodeKey, fn func(node *Node) (bool, error)) error {
+	if nk == nil {
 		return nil
 	}
 
-	node, err := ndb.GetNode(hash)
+	node, err := ndb.GetNode(nk)
 	if err != nil {
 		return err
 	}
@@ -730,13 +591,13 @@
 		return err
 	}
 
-	if node.leftHash != nil {
-		if err := ndb.traverseTree(node.leftHash, fn); err != nil {
-			return err
-		}
-	}
-	if node.rightHash != nil {
-		if err := ndb.traverseTree(node.rightHash, fn); err != nil {
+	if node.leftNodeKey != nil {
+		if err := ndb.traverseTree(node.leftNodeKey, fn); err != nil {
+			return err
+		}
+	}
+	if node.rightNodeKey != nil {
+		if err := ndb.traverseTree(node.rightNodeKey, fn); err != nil {
 			return err
 		}
 	}
@@ -789,53 +650,6 @@
 	return nil
 }
 
-<<<<<<< HEAD
-=======
-func (ndb *nodeDB) HasRoot(version int64) (bool, error) {
-	return ndb.db.Has(ndb.rootKey(version))
-}
-
-func (ndb *nodeDB) getRoot(version int64) ([]byte, error) {
-	return ndb.db.Get(ndb.rootKey(version))
-}
-
-// SaveRoot creates an entry on disk for the given root, so that it can be
-// loaded later.
-func (ndb *nodeDB) SaveRoot(root *Node, version int64) error {
-	if len(root.hash) == 0 {
-		return ErrRootMissingHash
-	}
-	return ndb.saveRoot(root.hash, version)
-}
-
-// SaveEmptyRoot creates an entry on disk for an empty root.
-func (ndb *nodeDB) SaveEmptyRoot(version int64) error {
-	return ndb.saveRoot([]byte{}, version)
-}
-
-func (ndb *nodeDB) saveRoot(hash []byte, version int64) error {
-	ndb.mtx.Lock()
-	defer ndb.mtx.Unlock()
-
-	// We allow the initial version to be arbitrary
-	latest, err := ndb.getLatestVersion()
-	if err != nil {
-		return err
-	}
-	if latest > 0 && version != latest+1 {
-		return fmt.Errorf("must save consecutive versions; expected %d, got %d", latest+1, version)
-	}
-
-	if err := ndb.batch.Set(ndb.rootKey(version), hash); err != nil {
-		return err
-	}
-
-	ndb.resetLatestVersion(version)
-
-	return nil
-}
-
->>>>>>> 946c32de
 func (ndb *nodeDB) incrVersionReaders(version int64) {
 	ndb.mtx.Lock()
 	defer ndb.mtx.Unlock()
@@ -852,21 +666,21 @@
 
 // traverseOrphans traverses orphans which removed by the updates of the version (n+1).
 func (ndb *nodeDB) traverseOrphans(version int64, fn func(*Node) error) error {
-	cRoot, err := ndb.getRoot(version + 1)
-	if err != nil {
-		return err
-	}
-
-	curIter, err := NewNodeIterator(cRoot, ndb)
-	if err != nil {
-		return err
-	}
-
-	pRoot, err := ndb.getRoot(version)
-	if err != nil {
-		return err
-	}
-	prevIter, err := NewNodeIterator(pRoot, ndb)
+	curKey, err := ndb.GetRoot(version + 1)
+	if err != nil {
+		return err
+	}
+
+	curIter, err := NewNodeIterator(curKey, ndb)
+	if err != nil {
+		return err
+	}
+
+	prevKey, err := ndb.GetRoot(version)
+	if err != nil {
+		return err
+	}
+	prevIter, err := NewNodeIterator(prevKey, ndb)
 	if err != nil {
 		return err
 	}
@@ -875,7 +689,7 @@
 	for prevIter.Valid() {
 		for orgNode == nil && curIter.Valid() {
 			node := curIter.GetNode()
-			if node.version <= version {
+			if node.nodeKey.version <= version {
 				curIter.Next(true)
 				orgNode = node
 			} else {
@@ -933,8 +747,6 @@
 	return nodes, nil
 }
 
-<<<<<<< HEAD
-=======
 // nolint: unused
 func (ndb *nodeDB) orphans() ([][]byte, error) {
 	orphans := [][]byte{}
@@ -952,7 +764,6 @@
 	return orphans, nil
 }
 
->>>>>>> 946c32de
 // Not efficient.
 // NOTE: DB cannot implement Size() because
 // mutations are not always synchronous.
@@ -1012,11 +823,7 @@
 
 	index := 0
 
-<<<<<<< HEAD
 	err := ndb.traversePrefix(nodeKeyFormat.Key(), func(key, value []byte) error {
-=======
-	err := ndb.traversePrefix(rootKeyFormat.Key(), func(key, value []byte) error {
->>>>>>> 946c32de
 		fmt.Fprintf(buf, "%s: %x\n", key, value)
 		return nil
 	})
@@ -1026,11 +833,7 @@
 
 	buf.WriteByte('\n')
 
-<<<<<<< HEAD
 	err = ndb.traverseNodes(func(node *Node) error {
-=======
-	err = ndb.traverseNodes(func(hash []byte, node *Node) error {
->>>>>>> 946c32de
 		switch {
 		case node == nil:
 			fmt.Fprintf(buf, "%s: <nil>\n", nodeKeyFormat.Prefix())
