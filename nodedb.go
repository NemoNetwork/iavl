--- conflicted
+++ resolved
@@ -5,6 +5,7 @@
 	"crypto/sha256"
 	"errors"
 	"fmt"
+	"math"
 	"math/big"
 	"sort"
 	"strconv"
@@ -102,18 +103,9 @@
 func (ndb *nodeDB) GetNode(nk *NodeKey) (*Node, error) {
 	ndb.mtx.Lock()
 	defer ndb.mtx.Unlock()
-	return ndb.unsafeGetNode(hash)
-}
-
-<<<<<<< HEAD
+
 	if nk == nil {
 		return nil, ErrNodeMissingNodeKey
-=======
-// Contract: the caller should hold the ndb.mtx lock.
-func (ndb *nodeDB) unsafeGetNode(hash []byte) (*Node, error) {
-	if len(hash) == 0 {
-		return nil, ErrNodeMissingHash
->>>>>>> 7c04bc4b
 	}
 
 	// Check the cache.
@@ -387,36 +379,10 @@
 		}
 	}
 
-<<<<<<< HEAD
 	// Delete the nodes
 	err = ndb.traverseRange(nodeKeyFormat.Key(fromVersion), nodeKeyFormat.Key(latest+1), func(k, v []byte) error {
-=======
-	// First, delete all active nodes in the current (latest) version whose node version is after
-	// the given version.
-	err = ndb.deleteNodesFrom(version, root)
-	if err != nil {
-		return err
-	}
-
-	// Next, delete orphans:
-	// - Delete orphan entries *and referred nodes* with fromVersion >= version
-	// - Delete orphan entries with toVersion >= version-1 (since orphans at latest are not orphans)
-	err = ndb.traverseRange(orphanKeyFormat.Key(version-1), orphanKeyFormat.Key(maxVersion), func(key, hash []byte) error {
-		var fromVersion, toVersion int64
-		orphanKeyFormat.Scan(key, &toVersion, &fromVersion)
-
-		if fromVersion >= version {
-			if err = ndb.batch.Delete(key); err != nil {
-				return err
-			}
-			if err = ndb.batch.Delete(ndb.nodeKey(hash)); err != nil {
-				return err
-			}
-			ndb.nodeCache.Remove(hash)
-		} else if toVersion >= version-1 {
-			if err = ndb.batch.Delete(key); err != nil {
-				return err
-			}
+		if err = ndb.batch.Delete(k); err != nil {
+			return err
 		}
 		return nil
 	})
@@ -425,20 +391,6 @@
 		return err
 	}
 
-	// Delete the version root entries
-	err = ndb.traverseRange(rootKeyFormat.Key(version), rootKeyFormat.Key(maxVersion), func(k, v []byte) error {
->>>>>>> 7c04bc4b
-		if err = ndb.batch.Delete(k); err != nil {
-			return err
-		}
-		return nil
-	})
-
-	if err != nil {
-		return err
-	}
-
-<<<<<<< HEAD
 	// Delete fast node entries
 	err = ndb.traverseFastNodes(func(keyWithPrefix, v []byte) error {
 		key := keyWithPrefix[1:]
@@ -459,9 +411,6 @@
 	if err != nil {
 		return err
 	}
-=======
-	// NOTICE: we don't touch fast node indexes here, because it'll be rebuilt later because of version mismatch.
->>>>>>> 7c04bc4b
 
 	ndb.resetLatestVersion(fromVersion - 1)
 
@@ -510,70 +459,8 @@
 	return nil
 }
 
-<<<<<<< HEAD
 func (ndb *nodeDB) nodeKey(nk *NodeKey) []byte {
 	return nodeKeyFormat.Key(nk.version, nk.path.Bytes())
-=======
-// deleteNodesFrom deletes the given node and any descendants that have versions after the given
-// (inclusive). It is mainly used via LoadVersionForOverwriting, to delete the current version.
-func (ndb *nodeDB) deleteNodesFrom(version int64, hash []byte) error {
-	if len(hash) == 0 {
-		return nil
-	}
-
-	node, err := ndb.unsafeGetNode(hash)
-	if err != nil {
-		return err
-	}
-
-	if node.version < version {
-		// We can skip the whole sub-tree since children.version <= parent.version.
-		return nil
-	}
-
-	if node.leftHash != nil {
-		if err := ndb.deleteNodesFrom(version, node.leftHash); err != nil {
-			return err
-		}
-	}
-	if node.rightHash != nil {
-		if err := ndb.deleteNodesFrom(version, node.rightHash); err != nil {
-			return err
-		}
-	}
-
-	if node.version >= version {
-		if err := ndb.batch.Delete(ndb.nodeKey(hash)); err != nil {
-			return err
-		}
-
-		ndb.nodeCache.Remove(hash)
-	}
-
-	return nil
-}
-
-// Saves orphaned nodes to disk under a special prefix.
-// version: the new version being saved.
-// orphans: the orphan nodes created since version-1
-func (ndb *nodeDB) SaveOrphans(version int64, orphans map[string]int64) error {
-	ndb.mtx.Lock()
-	defer ndb.mtx.Unlock()
-
-	toVersion, err := ndb.getPreviousVersion(version)
-	if err != nil {
-		return err
-	}
-
-	for hash, fromVersion := range orphans {
-		logger.Debug("SAVEORPHAN %v-%v %X\n", fromVersion, toVersion, hash)
-		err := ndb.saveOrphan([]byte(hash), fromVersion, toVersion)
-		if err != nil {
-			return err
-		}
-	}
-	return nil
->>>>>>> 7c04bc4b
 }
 
 func (ndb *nodeDB) fastNodeKey(key []byte) []byte {
@@ -610,15 +497,10 @@
 
 func (ndb *nodeDB) getLatestVersion() (int64, error) {
 	if ndb.latestVersion == 0 {
-<<<<<<< HEAD
 		itr, err := ndb.db.ReverseIterator(
 			nodeKeyFormat.Key(1),
 			nodeKeyFormat.Key(1<<63-1),
 		)
-=======
-		var err error
-		ndb.latestVersion, err = ndb.getPreviousVersion(maxVersion)
->>>>>>> 7c04bc4b
 		if err != nil {
 			return 0, err
 		}
@@ -681,7 +563,6 @@
 }
 
 // Traverse fast nodes and return error if any, nil otherwise
-// nolint: unused
 func (ndb *nodeDB) traverseFastNodes(fn func(k, v []byte) error) error {
 	return ndb.traversePrefix(fastKeyFormat.Key(), fn)
 }
