--- conflicted
+++ resolved
@@ -414,17 +414,10 @@
 
 // deleteLegacyVersions deletes all legacy versions from disk.
 func (ndb *nodeDB) deleteLegacyVersions() error {
-<<<<<<< HEAD
 	isDeletingLegacyVersionsMutex.Lock()
 	if isDeletingLegacyVersions {
 		isDeletingLegacyVersionsMutex.Unlock()
 		return nil
-=======
-	// Check if we have a legacy version
-	itr, err := ndb.getPrefixIterator(legacyRootKeyFormat.Key())
-	if err != nil {
-		return err
->>>>>>> 11ba4961
 	}
 	isDeletingLegacyVersions = true
 	isDeletingLegacyVersionsMutex.Unlock()
