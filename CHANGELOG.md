--- conflicted
+++ resolved
@@ -14,10 +14,7 @@
 ### Bug Fixes
 
 - [#773](https://github.com/cosmos/iavl/pull/773) Fix memory leak in `Import`.
-<<<<<<< HEAD
-=======
 - [#795](https://github.com/cosmos/iavl/pull/795) Fix plugin used for buf generate.
->>>>>>> 0702b20b
 - [#801](https://github.com/cosmos/iavl/pull/801) Fix rootKey empty check by len equals 0.
 - [#805](https://github.com/cosmos/iavl/pull/805) Use `sync.Map` instead of map to prevent concurrent writes at the fast node level
 
